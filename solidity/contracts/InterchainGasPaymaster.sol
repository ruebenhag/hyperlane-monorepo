--- conflicted
+++ resolved
@@ -19,11 +19,7 @@
      * @param messageId The ID of the message to pay for.
      * @param amount The amount of native tokens paid.
      */
-<<<<<<< HEAD
-    event GasPayment(bytes32 messageId, uint256 amount);
-=======
     event GasPayment(bytes32 indexed messageId, uint256 amount);
->>>>>>> f4a24623
 
     // ============ Constructor ============
 
