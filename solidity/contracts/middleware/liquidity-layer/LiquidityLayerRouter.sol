// SPDX-License-Identifier: Apache-2.0
pragma solidity ^0.8.13;

import {Router} from "../../Router.sol";

import {ILiquidityLayerRouter} from "../../../interfaces/ILiquidityLayerRouter.sol";
import {ICircleMessageTransmitter} from "./interfaces/circle/ICircleMessageTransmitter.sol";
import {ILiquidityLayerAdapter} from "./interfaces/ILiquidityLayerAdapter.sol";
import {ILiquidityLayerMessageRecipient} from "../../../interfaces/ILiquidityLayerMessageRecipient.sol";

import {TypeCasts} from "../../libs/TypeCasts.sol";

import {IERC20} from "@openzeppelin/contracts/token/ERC20/IERC20.sol";
import {SafeERC20} from "@openzeppelin/contracts/token/ERC20/utils/SafeERC20.sol";

contract LiquidityLayerRouter is Router, ILiquidityLayerRouter {
    using SafeERC20 for IERC20;

    // Token bridge => adapter address
    mapping(string => address) public liquidityLayerAdapters;

    event LiquidityLayerAdapterSet(string indexed bridge, address adapter);

    /**
     * @notice Initializes the Router contract with Hyperlane core contracts and the address of the interchain security module.
     * @param _mailbox The address of the mailbox contract.
     * @param _interchainGasPaymaster The address of the interchain gas paymaster contract.
     * @param _interchainSecurityModule The address of the interchain security module contract.
     * @param _owner The address with owner privileges.
     */
    function initialize(
        address _mailbox,
        address _interchainGasPaymaster,
<<<<<<< HEAD
        address _interchainSecurityModule
    ) external initializer {
        // Transfer ownership of the contract to `msg.sender`
        __Router_initialize(
=======
        address _interchainSecurityModule,
        address _owner
    ) external initializer {
        __HyperlaneConnectionClient_initialize(
>>>>>>> d3886ed4
            _mailbox,
            _interchainGasPaymaster,
            _interchainSecurityModule,
            _owner
        );
    }

<<<<<<< HEAD
    function initialize(address _mailbox, address _interchainGasPaymaster)
        external
        initializer
    {
        // Transfer ownership of the contract to `msg.sender`
        __Router_initialize(_mailbox, _interchainGasPaymaster);
    }

=======
>>>>>>> d3886ed4
    function dispatchWithTokens(
        uint32 _destinationDomain,
        bytes32 _recipientAddress,
        address _token,
        uint256 _amount,
        string calldata _bridge,
        bytes calldata _messageBody
    ) external returns (bytes32) {
        ILiquidityLayerAdapter _adapter = _getAdapter(_bridge);

        // Transfer the tokens to the adapter
        IERC20(_token).safeTransferFrom(msg.sender, address(_adapter), _amount);

        // Reverts if the bridge was unsuccessful.
        // Gets adapter-specific data that is encoded into the message
        // ultimately sent via Hyperlane.
        bytes memory _adapterData = _adapter.sendTokens(
            _destinationDomain,
            _recipientAddress,
            _token,
            _amount
        );

        // The user's message "wrapped" with metadata required by this middleware
        bytes memory _messageWithMetadata = abi.encode(
            TypeCasts.addressToBytes32(msg.sender),
            _recipientAddress, // The "user" recipient
            _amount, // The amount of the tokens sent over the bridge
            _bridge, // The destination token bridge ID
            _adapterData, // The adapter-specific data
            _messageBody // The "user" message
        );

        // Dispatch the _messageWithMetadata to the destination's LiquidityLayerRouter.
<<<<<<< HEAD
        return
            _dispatchWithGas(
                _destinationDomain,
                _messageWithMetadata,
                0,
                msg.value,
                msg.sender
            );
=======
        return _dispatch(_destinationDomain, _messageWithMetadata);
>>>>>>> d3886ed4
    }

    // Handles a message from an enrolled remote LiquidityLayerRouter
    function _handle(
        uint32 _origin,
        bytes32, // _sender, unused
        bytes calldata _message
    ) internal override {
        // Decode the message with metadata, "unwrapping" the user's message body
        (
            bytes32 _originalSender,
            bytes32 _userRecipientAddress,
            uint256 _amount,
            string memory _bridge,
            bytes memory _adapterData,
            bytes memory _userMessageBody
        ) = abi.decode(
                _message,
                (bytes32, bytes32, uint256, string, bytes, bytes)
            );

        ILiquidityLayerMessageRecipient _userRecipient = ILiquidityLayerMessageRecipient(
                TypeCasts.bytes32ToAddress(_userRecipientAddress)
            );

        // Reverts if the adapter hasn't received the bridged tokens yet
        (address _token, uint256 _receivedAmount) = _getAdapter(_bridge)
            .receiveTokens(
                _origin,
                address(_userRecipient),
                _amount,
                _adapterData
            );

        if (_userMessageBody.length > 0) {
            _userRecipient.handleWithTokens(
                _origin,
                _originalSender,
                _userMessageBody,
                _token,
                _receivedAmount
            );
        }
    }

    function setLiquidityLayerAdapter(string calldata _bridge, address _adapter)
        external
        onlyOwner
    {
        liquidityLayerAdapters[_bridge] = _adapter;
        emit LiquidityLayerAdapterSet(_bridge, _adapter);
    }

    function _getAdapter(string memory _bridge)
        internal
        view
        returns (ILiquidityLayerAdapter _adapter)
    {
        _adapter = ILiquidityLayerAdapter(liquidityLayerAdapters[_bridge]);
        // Require the adapter to have been set
        require(address(_adapter) != address(0), "No adapter found for bridge");
    }
}<|MERGE_RESOLUTION|>--- conflicted
+++ resolved
@@ -31,17 +31,10 @@
     function initialize(
         address _mailbox,
         address _interchainGasPaymaster,
-<<<<<<< HEAD
-        address _interchainSecurityModule
-    ) external initializer {
-        // Transfer ownership of the contract to `msg.sender`
-        __Router_initialize(
-=======
         address _interchainSecurityModule,
         address _owner
     ) external initializer {
         __HyperlaneConnectionClient_initialize(
->>>>>>> d3886ed4
             _mailbox,
             _interchainGasPaymaster,
             _interchainSecurityModule,
@@ -49,17 +42,6 @@
         );
     }
 
-<<<<<<< HEAD
-    function initialize(address _mailbox, address _interchainGasPaymaster)
-        external
-        initializer
-    {
-        // Transfer ownership of the contract to `msg.sender`
-        __Router_initialize(_mailbox, _interchainGasPaymaster);
-    }
-
-=======
->>>>>>> d3886ed4
     function dispatchWithTokens(
         uint32 _destinationDomain,
         bytes32 _recipientAddress,
@@ -94,18 +76,7 @@
         );
 
         // Dispatch the _messageWithMetadata to the destination's LiquidityLayerRouter.
-<<<<<<< HEAD
-        return
-            _dispatchWithGas(
-                _destinationDomain,
-                _messageWithMetadata,
-                0,
-                msg.value,
-                msg.sender
-            );
-=======
         return _dispatch(_destinationDomain, _messageWithMetadata);
->>>>>>> d3886ed4
     }
 
     // Handles a message from an enrolled remote LiquidityLayerRouter
