// SPDX-License-Identifier: Apache-2.0
pragma solidity ^0.8.13;

import {OwnableMulticall, Call} from "../OwnableMulticall.sol";
import {IInterchainAccountRouter} from "../../interfaces/IInterchainAccountRouter.sol";

// ============ External Imports ============
import {Create2} from "@openzeppelin/contracts/utils/Create2.sol";
import {Address} from "@openzeppelin/contracts/utils/Address.sol";

/*
 * @title The Hello World App
 * @dev You can use this simple app as a starting point for your own application.
 */
contract MockInterchainAccountRouter is IInterchainAccountRouter {
    struct PendingCall {
        uint32 originDomain;
        address sender;
        bytes serializedCalls;
    }

    uint32 public originDomain;

    mapping(uint256 => PendingCall) pendingCalls;
    uint256 totalCalls = 0;
    uint256 callsProcessed = 0;

    bytes constant bytecode = type(OwnableMulticall).creationCode;
    bytes32 constant bytecodeHash = bytes32(keccak256(bytecode));

    event InterchainAccountCreated(
        uint32 indexed origin,
        address sender,
        address account
    );

    constructor(uint32 _originDomain) {
        originDomain = _originDomain;
    }

<<<<<<< HEAD
    function dispatch(uint32, Call[] calldata calls)
        external
        returns (bytes32)
=======
    function dispatch(uint32 _destinationDomain, Call[] calldata calls)
        public
        returns (uint256)
>>>>>>> b96880c4
    {
        return _dispatch(_destinationDomain, calls);
    }

    function dispatch(
        uint32 _destinationDomain,
        address target,
        bytes calldata data
    ) external returns (uint256) {
        Call[] memory calls = new Call[](1);
        calls[0] = Call({to: target, data: data});
        return _dispatch(_destinationDomain, calls);
    }

    function _dispatch(uint32, Call[] memory calls) internal returns (uint256) {
        pendingCalls[totalCalls] = PendingCall(
            originDomain,
            msg.sender,
            abi.encode(calls)
        );
        totalCalls += 1;
        return keccak256(abi.encodePacked(totalCalls));
    }

    function getInterchainAccount(uint32 _origin, address _sender)
        public
        view
        returns (address)
    {
        return _getInterchainAccount(_salt(_origin, _sender));
    }

    function getDeployedInterchainAccount(uint32 _origin, address _sender)
        public
        returns (OwnableMulticall)
    {
        bytes32 salt = _salt(_origin, _sender);
        address interchainAccount = _getInterchainAccount(salt);
        if (!Address.isContract(interchainAccount)) {
            interchainAccount = Create2.deploy(0, salt, bytecode);
            emit InterchainAccountCreated(_origin, _sender, interchainAccount);
        }
        return OwnableMulticall(interchainAccount);
    }

    function _salt(uint32 _origin, address _sender)
        internal
        pure
        returns (bytes32)
    {
        return bytes32(abi.encodePacked(_origin, _sender));
    }

    function _getInterchainAccount(bytes32 salt)
        internal
        view
        returns (address)
    {
        return Create2.computeAddress(salt, bytecodeHash);
    }

    function processNextPendingCall() public {
        PendingCall memory pendingCall = pendingCalls[callsProcessed];
        Call[] memory calls = abi.decode(pendingCall.serializedCalls, (Call[]));

        getDeployedInterchainAccount(originDomain, pendingCall.sender)
            .proxyCalls(calls);
    }
}<|MERGE_RESOLUTION|>--- conflicted
+++ resolved
@@ -38,15 +38,9 @@
         originDomain = _originDomain;
     }
 
-<<<<<<< HEAD
-    function dispatch(uint32, Call[] calldata calls)
-        external
-        returns (bytes32)
-=======
     function dispatch(uint32 _destinationDomain, Call[] calldata calls)
         public
-        returns (uint256)
->>>>>>> b96880c4
+        returns (bytes32)
     {
         return _dispatch(_destinationDomain, calls);
     }
@@ -55,13 +49,13 @@
         uint32 _destinationDomain,
         address target,
         bytes calldata data
-    ) external returns (uint256) {
+    ) external returns (bytes32) {
         Call[] memory calls = new Call[](1);
         calls[0] = Call({to: target, data: data});
         return _dispatch(_destinationDomain, calls);
     }
 
-    function _dispatch(uint32, Call[] memory calls) internal returns (uint256) {
+    function _dispatch(uint32, Call[] memory calls) internal returns (bytes32) {
         pendingCalls[totalCalls] = PendingCall(
             originDomain,
             msg.sender,
