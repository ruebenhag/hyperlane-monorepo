{
  "name": "@hyperlane-xyz/core",
  "description": "Core solidity contracts for Hyperlane",
<<<<<<< HEAD
  "version": "1.4.3-beta2",
  "dependencies": {
    "@eth-optimism/contracts": "^0.6.0",
    "@hyperlane-xyz/utils": "1.4.3-beta2",
=======
  "version": "1.5.1",
  "dependencies": {
    "@eth-optimism/contracts": "^0.6.0",
    "@hyperlane-xyz/utils": "1.5.1",
>>>>>>> d65c4e7e
    "@openzeppelin/contracts": "^4.8.0",
    "@openzeppelin/contracts-upgradeable": "^4.8.0"
  },
  "devDependencies": {
    "@nomiclabs/hardhat-ethers": "^2.2.1",
    "@nomiclabs/hardhat-waffle": "^2.0.3",
    "@typechain/ethers-v5": "10.0.0",
    "@typechain/hardhat": "^6.0.0",
    "chai": "^4.3.0",
    "ethereum-waffle": "^3.4.4",
    "ethers": "^5.7.2",
    "hardhat": "^2.16.1",
    "hardhat-gas-reporter": "^1.0.9",
    "prettier": "^2.8.8",
    "prettier-plugin-solidity": "^1.0.0-beta.5",
    "solhint": "^3.3.2",
    "solhint-plugin-prettier": "^0.0.5",
    "solidity-coverage": "^0.8.3",
    "ts-generator": "^0.1.1",
    "typechain": "^8.1.1",
    "typescript": "^5.1.6"
  },
  "directories": {
    "test": "test"
  },
  "files": [
    "/dist",
    "/contracts",
    "/interfaces",
    "/docs"
  ],
  "homepage": "https://www.hyperlane.xyz",
  "keywords": [
    "Hyperlane",
    "Solidity"
  ],
  "license": "Apache-2.0",
  "main": "dist/index.js",
  "repository": "https://github.com/hyperlane-xyz/hyperlane-monorepo",
  "scripts": {
    "build": "hardhat compile && tsc",
    "lint": "solhint contracts/**/*.sol",
    "clean": "hardhat clean && rm -rf ./dist ./cache ./types",
    "coverage": "hardhat coverage && forge coverage --report lcov",
    "docs": "forge doc",
    "prettier": "prettier --write ./contracts ./test",
    "test": "hardhat test && forge test -vvv",
    "gas": "forge snapshot",
    "gas-ci": "yarn gas --check --tolerance 2 || (echo 'Manually update gas snapshot' && exit 1)",
    "slither": "slither ."
  },
  "types": "dist/index.d.ts",
  "stableVersion": "1.4.2"
}<|MERGE_RESOLUTION|>--- conflicted
+++ resolved
@@ -1,17 +1,10 @@
 {
   "name": "@hyperlane-xyz/core",
   "description": "Core solidity contracts for Hyperlane",
-<<<<<<< HEAD
-  "version": "1.4.3-beta2",
-  "dependencies": {
-    "@eth-optimism/contracts": "^0.6.0",
-    "@hyperlane-xyz/utils": "1.4.3-beta2",
-=======
   "version": "1.5.1",
   "dependencies": {
     "@eth-optimism/contracts": "^0.6.0",
     "@hyperlane-xyz/utils": "1.5.1",
->>>>>>> d65c4e7e
     "@openzeppelin/contracts": "^4.8.0",
     "@openzeppelin/contracts-upgradeable": "^4.8.0"
   },
