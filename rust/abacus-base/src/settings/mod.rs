//! Settings and configuration for Abacus agents
//!
//! ## Introduction
//!
//! Abacus Agents have a shared core, which contains connection info for rpc,
//! relevant contract addresses on each chain, etc. In addition, each agent has
//! agent-specific settings. Be convention, we represent these as a base config
//! per-Outbox contract, and a "partial" config per agent. On bootup, the agent
//! loads the configuration, establishes RPC connections, and monitors each
//! configured chain.
//!
//! All agents share the [`Settings`] struct in this crate, and then define any
//! additional `Settings` in their own crate. By convention this is done in
//! `settings.rs` using the [`decl_settings!`] macro.
//!
//! ### Configuration
//!
//! Agents read settings from the config files and/or env.
//!
//! Config files are loaded from `rust/config/default` unless specified
//! otherwise, i.e.  via $RUN_ENV and $BASE_CONFIG (see the definition of
//! `decl_settings` in `rust/abacus-base/src/macros.rs`).
//!
//! #### N.B.: Environment variable names correspond 1:1 with cfg file's JSON object hierarchy.
//!
//! In particular, note that any environment variables whose names are prefixed
//! with:
//!
//! * `HYP_BASE`
//!
//! * `HYP_[agentname]`, where `[agentmame]` is agent-specific, e.g.
//!   `HYP_VALIDATOR` or `HYP_RELAYER`.
//!
//! will be read as an override to be applied against the hierarchical structure
//! of the configuration provided by the json config file at
//! `./config/$RUN_ENV/$BASE_CONFIG`.
//!
//! For example, if the config file `example_config.json` is:
//!
//! ```json
//! {
//!   "environment": "test",
//!   "signers": {},
//!   "inboxes": {
//!     "test2": {
//!       "domain": "13372",
//!       ...
//!     },
//!     ...
//!   },
//! }
//! ```
//!
//! and an environment variable is supplied which defines
//! `HYP_BASE_INBOXES_TEST3_DOMAIN=1`, then the `decl_settings` macro in
//! `rust/abacus-base/src/macros.rs` will directly override the 'domain' field
//! found in the json config to be `1`, since the fields in the environment
//! variable name describe the path traversal to arrive at this field in the
//! JSON config object.
//!
//! ### Configuration value precedence
//!
//! Configuration key/value pairs are loaded in the following order, with later
//! sources taking precedence:
//!
//! 1. The config file specified by the `RUN_ENV` and `BASE_CONFIG`
//!    env vars. `$RUN_ENV/$BASE_CONFIG`
//! 2. The config file specified by the `RUN_ENV` env var and the
//!    agent's name. `$RUN_ENV/{agent}-partial.json`.
//!    E.g. `$RUN_ENV/validator-partial.json`
//! 3. Configuration env vars with the prefix `HYP_BASE` intended
//!    to be shared by multiple agents in the same environment
//!    E.g. `export HYP_BASE_INBOXES_KOVAN_DOMAIN=3000`
//! 4. Configuration env vars with the prefix `HYP_{agent name}`
//!    intended to be used by a specific agent.
//!    E.g. `export HYP_KATHY_CHAT_TYPE="static message"`

use std::{collections::HashMap, env, sync::Arc};

use config::{Config, ConfigError, Environment, File};
use ethers::prelude::AwsSigner;
use eyre::{bail, Context, Report};
use once_cell::sync::OnceCell;
use rusoto_core::{credential::EnvironmentProvider, HttpClient};
use rusoto_kms::KmsClient;
use serde::Deserialize;
use tracing::instrument;

use abacus_core::{
    db::{AbacusDB, DB},
    utils::HexString,
<<<<<<< HEAD
    ContractLocator, InterchainGasPaymasterIndexer, MailboxIndexer, Signers,
};
use abacus_ethereum::{
    InterchainGasPaymasterIndexerBuilder, MailboxIndexerBuilder, MakeableWithProvider,
=======
    AbacusProvider, Inbox, InboxIndexer, InboxValidatorManager, InterchainGasPaymasterIndexer,
    Outbox, OutboxIndexer, Signers,
>>>>>>> 19f6cd0a
};
pub use chains::{ChainConf, ChainSetup, CoreContractAddresses};

use crate::{settings::trace::TracingConfig, CachingInterchainGasPaymaster, CachingMultisigModule};
use crate::{AbacusAgentCore, CachingMailbox, CoreMetrics};

use self::chains::GelatoConf;

/// Chain configuration
pub mod chains;

/// Tracing subscriber management
pub mod trace;

static KMS_CLIENT: OnceCell<KmsClient> = OnceCell::new();

/// Load a settings object from the config locations.
///
/// Read settings from the config files and/or env
/// The config will be located at `config/default` unless specified
/// otherwise
///
/// Configs are loaded in the following precedence order:
///
/// 1. The file specified by the `RUN_ENV` and `BASE_CONFIG`
///    env vars. `RUN_ENV/BASE_CONFIG`
/// 2. The file specified by the `RUN_ENV` env var and the
///    agent's name. `RUN_ENV/<agent_prefix>-partial.json`
/// 3. Configuration env vars with the prefix `HYP_BASE` intended
///    to be shared by multiple agents in the same environment
/// 4. Configuration env vars with the prefix `HYP_<agent_prefix>`
///    intended to be used by a specific agent.
///
/// Specify a configuration directory with the `RUN_ENV` env
/// variable. Specify a configuration file with the `BASE_CONFIG`
/// env variable.
pub fn load_settings_object<'de, T: Deserialize<'de>, S: AsRef<str>>(
    agent_prefix: &str,
    config_file_name: Option<&str>,
    ignore_prefixes: &[S],
) -> eyre::Result<T> {
    let env = env::var("RUN_ENV").unwrap_or_else(|_| "default".into());

    // Derive additional prefix from agent name
    let prefix = format!("HYP_{}", agent_prefix).to_ascii_uppercase();

    let filtered_env: HashMap<String, String> = env::vars()
        .filter(|(k, _v)| {
            !ignore_prefixes
                .iter()
                .any(|prefix| k.starts_with(prefix.as_ref()))
        })
        .collect();

    let builder = Config::builder();
    let builder = if let Some(fname) = config_file_name {
        builder.add_source(File::with_name(&format!("./config/{}/{}", env, fname)))
    } else {
        builder
    };
    let config_deserializer = builder
        .add_source(
            File::with_name(&format!(
                "./config/{}/{}-partial",
                env,
                agent_prefix.to_lowercase()
            ))
            .required(false),
        )
        // Use a base configuration env variable prefix
        .add_source(
            Environment::with_prefix("HYP_BASE")
                .separator("_")
                .source(Some(filtered_env.clone())),
        )
        .add_source(
            Environment::with_prefix(&prefix)
                .separator("_")
                .source(Some(filtered_env)),
        )
        .build()?;

    Ok(serde_path_to_error::deserialize(config_deserializer)?)
}

/// Ethereum signer types
#[derive(Debug, Clone, serde::Deserialize)]
#[serde(tag = "type", rename_all = "camelCase")]
pub enum SignerConf {
    /// A local hex key
    HexKey {
        /// Hex string of private key, without 0x prefix
        key: HexString<64>,
    },
    /// An AWS signer. Note that AWS credentials must be inserted into the env
    /// separately.
    Aws {
        /// The UUID identifying the AWS KMS Key
        id: String, // change to no _ so we can set by env
        /// The AWS region
        region: String,
    },
    #[serde(other)]
    /// Assume node will sign on RPC calls
    Node,
}

impl Default for SignerConf {
    fn default() -> Self {
        Self::Node
    }
}

impl SignerConf {
    /// Try to convert the ethereum signer to a local wallet
    #[instrument(err)]
    pub async fn try_into_signer(&self) -> Result<Signers, Report> {
        match self {
            SignerConf::HexKey { key } => Ok(Signers::Local(key.as_ref().parse()?)),
            SignerConf::Aws { id, region } => {
                let client = KMS_CLIENT.get_or_init(|| {
                    KmsClient::new_with_client(
                        rusoto_core::Client::new_with(
                            EnvironmentProvider::default(),
                            HttpClient::new().unwrap(),
                        ),
                        region.parse().expect("invalid region"),
                    )
                });

                let signer = AwsSigner::new(client, id, 0).await?;
                Ok(Signers::Aws(signer))
            }
            SignerConf::Node => bail!("Node signer"),
        }
    }
}

<<<<<<< HEAD
/// Settings. Usually this should be treated as a base config and used as
/// follows:
///
/// ```
/// use abacus_base::*;
/// use serde::Deserialize;
///
/// pub struct OtherSettings { /* anything */ };
///
/// #[derive(Debug, Deserialize)]
/// pub struct MySettings {
///     #[serde(flatten)]
///     base_settings: Settings,
///     #[serde(flatten)]
///     other_settings: (),
/// }
///
/// // Make sure to define MySettings::new()
/// impl MySettings {
///     fn new() -> Self {
///         unimplemented!()
///     }
/// }
/// ```
#[derive(Debug, Deserialize, Default)]
#[serde(rename_all = "camelCase")]
pub struct Settings {
    /// The path to use for the DB file
    pub db: String,
    /// Port to listen for prometheus scrape requests
    pub metrics: Option<String>,
    /// Configuration for contracts on each chain
    pub chains: HashMap<String, ChainSetup>,
    /// The tracing configuration
    pub tracing: TracingConfig,
=======
/// Outbox indexing settings
#[derive(Debug, Deserialize, Default, Clone)]
#[serde(rename_all = "camelCase")]
pub struct IndexSettings {
    /// The height at which to start indexing the Outbox contract
    pub from: Option<String>,
    /// The number of blocks to query at once at which to start indexing the
    /// Outbox contract
    pub chunk: Option<String>,
}

impl IndexSettings {
    /// Get the `from` setting
    pub fn from(&self) -> u32 {
        self.from
            .as_ref()
            .and_then(|s| s.parse::<u32>().ok())
            .unwrap_or_default()
    }

    /// Get the `chunk_size` setting
    pub fn chunk_size(&self) -> u32 {
        self.chunk
            .as_ref()
            .and_then(|s| s.parse::<u32>().ok())
            .unwrap_or(1999)
    }
}

/// Settings specific to a given domain. This is the outbox + all of the inboxes
/// it publishes to (on different chains).
#[derive(Debug, Deserialize, Default)]
#[serde(rename_all = "camelCase")]
pub struct DomainSettings {
    /// Settings for the outbox indexer
    #[serde(default)]
    pub index: IndexSettings,
    /// Configurations for contracts on the outbox chain
    pub outbox: ChainSetup<OutboxAddresses>,
    /// Configurations for contracts on inbox chains
    pub inboxes: HashMap<String, ChainSetup<InboxAddresses>>,
>>>>>>> 19f6cd0a
    /// Transaction signers
    pub signers: HashMap<String, SignerConf>,
    /// Gelato config
    pub gelato: Option<GelatoConf>,
}

<<<<<<< HEAD
impl Settings {
    /// Private to preserve linearity of AgentCore::from_settings -- creating an
    /// agent consumes the settings.
    fn clone(&self) -> Self {
        Self {
            db: self.db.clone(),
            metrics: self.metrics.clone(),
            chains: self.chains.clone(),
            tracing: self.tracing.clone(),
            signers: self.signers.clone(),
            gelato: self.gelato.clone(),
        }
    }
}

impl Settings {
=======
impl DomainSettings {
>>>>>>> 19f6cd0a
    /// Try to get a signer instance by name
    pub async fn get_signer(&self, name: &str) -> Option<Signers> {
        self.signers.get(name)?.try_into_signer().await.ok()
    }

    /// Try to get a map of chain name -> mailbox contract
    pub async fn try_into_mailboxes(
        &self,
        db: DB,
        metrics: &CoreMetrics,
        chain_names: &[&String],
    ) -> eyre::Result<HashMap<String, CachingMailbox>> {
        let mut result = HashMap::new();
        for chain_name in chain_names {
            let setup = self.chains.get(*chain_name);
            match setup {
                Some(x) => {
                    let mailbox = self.try_caching_mailbox(x, db.clone(), metrics).await?;
                    result.insert((*chain_name).clone(), mailbox);
                }
                None => bail!("No chain setup found for {}", chain_name),
            }
        }
        Ok(result)
    }

<<<<<<< HEAD
    /// Try to get a map of chain name -> interchain gas paymaster contract
    pub async fn try_into_interchain_gas_paymasters(
=======
    /// Try to get an inbox
    pub async fn try_inbox(
        &self,
        chain_setup: &ChainSetup<InboxAddresses>,
        metrics: &CoreMetrics,
    ) -> eyre::Result<Box<dyn Inbox>> {
        let signer = self.get_signer(&chain_setup.name).await;
        chain_setup.try_into_inbox(signer, metrics).await
    }

    /// Try to get a CachingInbox
    async fn try_caching_inbox(
>>>>>>> 19f6cd0a
        &self,
        db: DB,
        metrics: &CoreMetrics,
<<<<<<< HEAD
        chain_names: &[&String],
    ) -> eyre::Result<HashMap<String, CachingInterchainGasPaymaster>> {
        let mut result = HashMap::new();
        for chain_name in chain_names {
            let setup = self.chains.get(*chain_name);
            match setup {
                Some(x) => {
                    let mailbox = self
                        .try_caching_interchain_gas_paymaster(x, db.clone(), metrics)
                        .await?;
                    result.insert((*chain_name).clone(), mailbox);
                }
                None => bail!("No chain setup found for {}", chain_name),
            }
        }
        Ok(result)
    }

    /// Try to get a map of chain name -> multisig module contract
    pub async fn try_into_multisig_modules(
=======
    ) -> eyre::Result<CachingInbox> {
        let inbox = self.try_inbox(chain_setup, metrics).await?;
        let abacus_db = AbacusDB::new(inbox.chain_name(), db);
        Ok(CachingInbox::new(inbox.into(), abacus_db))
    }

    /// Try to get an InboxIndexer
    pub async fn try_inbox_indexer(
        &self,
        chain_setup: &ChainSetup<InboxAddresses>,
        metrics: &CoreMetrics,
    ) -> eyre::Result<Box<dyn InboxIndexer>> {
        let signer = self.get_signer(&chain_setup.name).await;
        chain_setup.try_into_inbox_indexer(signer, metrics).await
    }

    /// Try to get an InboxValidatorManager
    async fn try_inbox_validator_manager(
>>>>>>> 19f6cd0a
        &self,
        db: DB,
        metrics: &CoreMetrics,
        chain_names: &[&String],
    ) -> eyre::Result<HashMap<String, CachingMultisigModule>> {
        let mut result = HashMap::new();
        for chain_name in chain_names {
            let setup = self.chains.get(*chain_name);
            match setup {
                Some(x) => {
                    let multisig_module = self
                        .try_caching_multisig_module(x, db.clone(), metrics)
                        .await?;
                    result.insert((*chain_name).clone(), multisig_module);
                }
                None => bail!("No chain setup found for {}", chain_name),
            }
        }
        Ok(result)
    }

<<<<<<< HEAD
    /// Try to get a CachingMailbox
    async fn try_caching_mailbox(
=======
    /// Try to get an AbacusProvider
    pub async fn try_provider(
        &self,
        metrics: &CoreMetrics,
    ) -> eyre::Result<Box<dyn AbacusProvider>> {
        self.outbox.try_into_provider(metrics).await
    }

    /// Try to get an Outbox
    pub async fn try_outbox(&self, metrics: &CoreMetrics) -> eyre::Result<Box<dyn Outbox>> {
        let signer = self.get_signer(&self.outbox.name).await;
        self.outbox.try_into_outbox(signer, metrics).await
    }

    /// Try to get a CachingOutbox
    pub async fn try_caching_outbox(
>>>>>>> 19f6cd0a
        &self,
        chain_setup: &ChainSetup,
        db: DB,
        metrics: &CoreMetrics,
<<<<<<< HEAD
    ) -> eyre::Result<CachingMailbox> {
        let signer = self.get_signer(&chain_setup.name).await;
        let mailbox = chain_setup.try_into_mailbox(signer, metrics).await?;
        let indexer = self.try_mailbox_indexer(metrics, chain_setup).await?;
        let abacus_db = AbacusDB::new(&chain_setup.name, db);
        Ok(CachingMailbox::new(
            mailbox.into(),
            abacus_db,
            indexer.into(),
        ))
=======
    ) -> eyre::Result<CachingOutbox> {
        let outbox = self.try_outbox(metrics).await?;
        let indexer = self.try_outbox_indexer(metrics).await?;
        let abacus_db = AbacusDB::new(outbox.chain_name(), db);
        Ok(CachingOutbox::new(outbox.into(), abacus_db, indexer.into()))
>>>>>>> 19f6cd0a
    }

    /// Try to get a CachingInterchainGasPaymaster
    async fn try_caching_interchain_gas_paymaster(
        &self,
        chain_setup: &ChainSetup,
        db: DB,
        metrics: &CoreMetrics,
    ) -> eyre::Result<CachingInterchainGasPaymaster> {
        let signer = self.get_signer(&chain_setup.name).await;
        let interchain_gas_paymaster = chain_setup
            .try_into_interchain_gas_paymaster(signer, metrics)
            .await?;
        let indexer = self
            .try_interchain_gas_paymaster_indexer(metrics, chain_setup)
            .await?;
        let abacus_db = AbacusDB::new(&chain_setup.name, db);
        Ok(CachingInterchainGasPaymaster::new(
            interchain_gas_paymaster.into(),
            abacus_db,
            indexer.into(),
        ))
    }

    /// Try to get a CachingMultisigModule
    async fn try_caching_multisig_module(
        &self,
        chain_setup: &ChainSetup,
        _db: DB,
        metrics: &CoreMetrics,
<<<<<<< HEAD
    ) -> eyre::Result<CachingMultisigModule> {
        let signer = self.get_signer(&chain_setup.name).await;
        let multisig_module = chain_setup
            .try_into_multisig_module(signer, metrics)
            .await?;
        Ok(CachingMultisigModule::new(multisig_module.into()))
    }

    /// Try to get an indexer object for a given mailbox
    pub async fn try_mailbox_indexer(
        &self,
        metrics: &CoreMetrics,
        chain_setup: &ChainSetup,
    ) -> eyre::Result<Box<dyn MailboxIndexer>> {
        match &chain_setup.chain {
            ChainConf::Ethereum(conn) => Ok(MailboxIndexerBuilder {
                finality_blocks: chain_setup.finality_blocks(),
            }
            .make_with_connection(
                conn.clone(),
                &ContractLocator {
                    chain_name: chain_setup.name.clone(),
                    domain: chain_setup.domain.parse().expect("invalid uint"),
                    address: chain_setup
                        .addresses
                        .mailbox
                        .parse::<ethers::types::Address>()?
                        .into(),
                },
                self.get_signer(&chain_setup.name).await,
                Some(|| metrics.json_rpc_client_metrics()),
                Some((metrics.provider_metrics(), chain_setup.metrics_conf())),
            )
            .await?),
        }
=======
        outbox: &ChainSetup<OutboxAddresses>,
    ) -> eyre::Result<Box<dyn OutboxIndexer>> {
        let signer = self.get_signer(&outbox.name).await;
        outbox.try_into_outbox_indexer(signer, metrics).await
>>>>>>> 19f6cd0a
    }

    /// Try to get an indexer object for a given interchain gas paymaster
    async fn try_interchain_gas_paymaster_indexer(
        &self,
        metrics: &CoreMetrics,
        chain_setup: &ChainSetup,
    ) -> eyre::Result<Box<dyn InterchainGasPaymasterIndexer>> {
        match &chain_setup.chain {
            ChainConf::Ethereum(conn) => Ok(InterchainGasPaymasterIndexerBuilder {
                mailbox_address: chain_setup
                    .addresses
                    .mailbox
                    .parse::<ethers::types::Address>()?,
                finality_blocks: chain_setup.finality_blocks(),
            }
            .make_with_connection(
                conn.clone(),
                &ContractLocator {
                    chain_name: chain_setup.name.clone(),
                    domain: chain_setup.domain.parse().expect("invalid uint"),
                    address: chain_setup
                        .addresses
                        .interchain_gas_paymaster
                        .parse::<ethers::types::Address>()?
                        .into(),
                },
                self.get_signer(&chain_setup.name).await,
                Some(|| metrics.json_rpc_client_metrics()),
                Some((metrics.provider_metrics(), chain_setup.metrics_conf())),
            )
            .await?),
        }
    }

    /// Try to get an indexer object for an interchain gas paymaster.
    /// This function is only expected to be called when it's already been
    /// confirmed that the interchain gas paymaster address was provided in
    /// settings.
    /*
    pub async fn try_interchain_gas_paymaster_indexer(
        &self,
        metrics: &CoreMetrics,
    ) -> eyre::Result<Box<dyn InterchainGasPaymasterIndexer>> {
        let signer = self.get_signer(&self.outbox.name).await;
        self.outbox
            .try_into_interchain_gas_paymaster_indexer(signer, &self.index, metrics)
            .await
            .map(|inner| inner.expect("Missing interchain gas paymaster address"))
    }
<<<<<<< HEAD
    */
=======
}

/// Settings specific to the application.
#[derive(Debug, Deserialize, Default)]
#[serde(rename_all = "camelCase")]
pub struct AgentSettings {
    /// The path to use for the DB file
    pub db: String,
    /// Port to listen for prometheus scrape requests
    pub metrics: Option<String>,
    /// The tracing configuration
    pub tracing: TracingConfig,
}
>>>>>>> 19f6cd0a

impl AgentSettings {
    /// Create the core metrics from the settings given the name of the agent.
    pub fn try_into_metrics(&self, name: &str) -> eyre::Result<Arc<CoreMetrics>> {
        Ok(Arc::new(CoreMetrics::new(
            name,
            self.metrics
                .as_ref()
                .map(|v| v.parse::<u16>().context("Port must be a valid u16"))
                .transpose()?,
            prometheus::Registry::new(),
        )?))
    }
}

/// Settings. Usually this should be treated as a base config and used as
/// follows:
///
/// ```
/// use abacus_base::*;
/// use serde::Deserialize;
///
/// pub struct OtherSettings { /* anything */ };
///
/// #[derive(Debug, Deserialize)]
/// pub struct MySettings {
///     #[serde(flatten)]
///     base_settings: Settings,
///     #[serde(flatten)]
///     other_settings: (),
/// }
///
/// // Make sure to define MySettings::new()
/// impl MySettings {
///     fn new() -> Self {
///         unimplemented!()
///     }
/// }
/// ```
#[derive(Debug, Deserialize, Default)]
#[serde(rename_all = "camelCase")]
pub struct Settings {
    /// Settings specific to a given chain
    #[serde(flatten)]
    pub chain: DomainSettings,
    /// Settings for the application as a whole
    #[serde(flatten)]
    pub app: AgentSettings,
}

impl Settings {
    /// Private to preserve linearity of AgentCore::from_settings -- creating an
    /// agent consumes the settings.
    fn clone(&self) -> Self {
        Self {
            chain: DomainSettings {
                index: self.chain.index.clone(),
                outbox: self.chain.outbox.clone(),
                inboxes: self.chain.inboxes.clone(),
                signers: self.chain.signers.clone(),
                gelato: self.chain.gelato.clone(),
            },
            app: AgentSettings {
                db: self.app.db.clone(),
                metrics: self.app.metrics.clone(),
                tracing: self.app.tracing.clone(),
            },
        }
    }
}

impl AsRef<AgentSettings> for Settings {
    fn as_ref(&self) -> &AgentSettings {
        &self.app
    }
}

impl AsRef<DomainSettings> for Settings {
    fn as_ref(&self) -> &DomainSettings {
        &self.chain
    }
}

impl Settings {
    /// Try to generate an agent core for a named agent
    pub async fn try_into_abacus_core(
        &self,
        metrics: Arc<CoreMetrics>,
        chain_names: Option<Vec<&String>>,
    ) -> eyre::Result<AbacusAgentCore> {
<<<<<<< HEAD
        let db = DB::from_path(&self.db)?;

        // If not provided, default to using every chain listed in self.chains.
        let chain_names = match chain_names {
            Some(x) => x,
            None => Vec::from_iter(self.chains.keys()),
=======
        let db = DB::from_path(&self.app.db)?;
        let outbox = self.chain.try_caching_outbox(db.clone(), &metrics).await?;
        let interchain_gas_paymaster = self
            .chain
            .try_caching_interchain_gas_paymaster(db.clone(), &metrics)
            .await?;

        let inbox_contracts = if parse_inboxes {
            self.chain.try_inbox_contracts(db.clone(), &metrics).await?
        } else {
            HashMap::new()
>>>>>>> 19f6cd0a
        };

        let mailboxes = self
            .try_into_mailboxes(db.clone(), &metrics, chain_names.as_slice())
            .await?;
        let interchain_gas_paymasters = self
            .try_into_interchain_gas_paymasters(db.clone(), &metrics, chain_names.as_slice())
            .await?;
        let multisig_modules = self
            .try_into_multisig_modules(db.clone(), &metrics, chain_names.as_slice())
            .await?;

        Ok(AbacusAgentCore {
            mailboxes,
            interchain_gas_paymasters,
            multisig_modules,
            db,
            metrics,
<<<<<<< HEAD
=======
            indexer: self.chain.index.clone(),
>>>>>>> 19f6cd0a
            settings: self.clone(),
        })
    }

    /// Read settings from the config file
    pub fn new() -> Result<Self, ConfigError> {
        let env_path = format!(
            "config/{}",
            env::var("RUN_MODE").as_deref().unwrap_or("development")
        );
        Config::builder()
            .add_source(File::with_name("config/default"))
            .add_source(File::with_name(&env_path))
            // Add in settings from the environment (with a prefix of ABACUS)
            // Eg.. `ABACUS_DEBUG=1 would set the `debug` key
            .add_source(Environment::with_prefix("ABACUS"))
            .build()?
            .try_deserialize()
    }
}<|MERGE_RESOLUTION|>--- conflicted
+++ resolved
@@ -89,15 +89,10 @@
 use abacus_core::{
     db::{AbacusDB, DB},
     utils::HexString,
-<<<<<<< HEAD
     ContractLocator, InterchainGasPaymasterIndexer, MailboxIndexer, Signers,
 };
 use abacus_ethereum::{
     InterchainGasPaymasterIndexerBuilder, MailboxIndexerBuilder, MakeableWithProvider,
-=======
-    AbacusProvider, Inbox, InboxIndexer, InboxValidatorManager, InterchainGasPaymasterIndexer,
-    Outbox, OutboxIndexer, Signers,
->>>>>>> 19f6cd0a
 };
 pub use chains::{ChainConf, ChainSetup, CoreContractAddresses};
 
@@ -236,7 +231,6 @@
     }
 }
 
-<<<<<<< HEAD
 /// Settings. Usually this should be treated as a base config and used as
 /// follows:
 ///
@@ -272,56 +266,12 @@
     pub chains: HashMap<String, ChainSetup>,
     /// The tracing configuration
     pub tracing: TracingConfig,
-=======
-/// Outbox indexing settings
-#[derive(Debug, Deserialize, Default, Clone)]
-#[serde(rename_all = "camelCase")]
-pub struct IndexSettings {
-    /// The height at which to start indexing the Outbox contract
-    pub from: Option<String>,
-    /// The number of blocks to query at once at which to start indexing the
-    /// Outbox contract
-    pub chunk: Option<String>,
-}
-
-impl IndexSettings {
-    /// Get the `from` setting
-    pub fn from(&self) -> u32 {
-        self.from
-            .as_ref()
-            .and_then(|s| s.parse::<u32>().ok())
-            .unwrap_or_default()
-    }
-
-    /// Get the `chunk_size` setting
-    pub fn chunk_size(&self) -> u32 {
-        self.chunk
-            .as_ref()
-            .and_then(|s| s.parse::<u32>().ok())
-            .unwrap_or(1999)
-    }
-}
-
-/// Settings specific to a given domain. This is the outbox + all of the inboxes
-/// it publishes to (on different chains).
-#[derive(Debug, Deserialize, Default)]
-#[serde(rename_all = "camelCase")]
-pub struct DomainSettings {
-    /// Settings for the outbox indexer
-    #[serde(default)]
-    pub index: IndexSettings,
-    /// Configurations for contracts on the outbox chain
-    pub outbox: ChainSetup<OutboxAddresses>,
-    /// Configurations for contracts on inbox chains
-    pub inboxes: HashMap<String, ChainSetup<InboxAddresses>>,
->>>>>>> 19f6cd0a
     /// Transaction signers
     pub signers: HashMap<String, SignerConf>,
     /// Gelato config
     pub gelato: Option<GelatoConf>,
 }
 
-<<<<<<< HEAD
 impl Settings {
     /// Private to preserve linearity of AgentCore::from_settings -- creating an
     /// agent consumes the settings.
@@ -338,9 +288,6 @@
 }
 
 impl Settings {
-=======
-impl DomainSettings {
->>>>>>> 19f6cd0a
     /// Try to get a signer instance by name
     pub async fn get_signer(&self, name: &str) -> Option<Signers> {
         self.signers.get(name)?.try_into_signer().await.ok()
@@ -367,27 +314,11 @@
         Ok(result)
     }
 
-<<<<<<< HEAD
     /// Try to get a map of chain name -> interchain gas paymaster contract
     pub async fn try_into_interchain_gas_paymasters(
-=======
-    /// Try to get an inbox
-    pub async fn try_inbox(
-        &self,
-        chain_setup: &ChainSetup<InboxAddresses>,
-        metrics: &CoreMetrics,
-    ) -> eyre::Result<Box<dyn Inbox>> {
-        let signer = self.get_signer(&chain_setup.name).await;
-        chain_setup.try_into_inbox(signer, metrics).await
-    }
-
-    /// Try to get a CachingInbox
-    async fn try_caching_inbox(
->>>>>>> 19f6cd0a
         &self,
         db: DB,
         metrics: &CoreMetrics,
-<<<<<<< HEAD
         chain_names: &[&String],
     ) -> eyre::Result<HashMap<String, CachingInterchainGasPaymaster>> {
         let mut result = HashMap::new();
@@ -408,26 +339,6 @@
 
     /// Try to get a map of chain name -> multisig module contract
     pub async fn try_into_multisig_modules(
-=======
-    ) -> eyre::Result<CachingInbox> {
-        let inbox = self.try_inbox(chain_setup, metrics).await?;
-        let abacus_db = AbacusDB::new(inbox.chain_name(), db);
-        Ok(CachingInbox::new(inbox.into(), abacus_db))
-    }
-
-    /// Try to get an InboxIndexer
-    pub async fn try_inbox_indexer(
-        &self,
-        chain_setup: &ChainSetup<InboxAddresses>,
-        metrics: &CoreMetrics,
-    ) -> eyre::Result<Box<dyn InboxIndexer>> {
-        let signer = self.get_signer(&chain_setup.name).await;
-        chain_setup.try_into_inbox_indexer(signer, metrics).await
-    }
-
-    /// Try to get an InboxValidatorManager
-    async fn try_inbox_validator_manager(
->>>>>>> 19f6cd0a
         &self,
         db: DB,
         metrics: &CoreMetrics,
@@ -449,32 +360,12 @@
         Ok(result)
     }
 
-<<<<<<< HEAD
     /// Try to get a CachingMailbox
     async fn try_caching_mailbox(
-=======
-    /// Try to get an AbacusProvider
-    pub async fn try_provider(
-        &self,
-        metrics: &CoreMetrics,
-    ) -> eyre::Result<Box<dyn AbacusProvider>> {
-        self.outbox.try_into_provider(metrics).await
-    }
-
-    /// Try to get an Outbox
-    pub async fn try_outbox(&self, metrics: &CoreMetrics) -> eyre::Result<Box<dyn Outbox>> {
-        let signer = self.get_signer(&self.outbox.name).await;
-        self.outbox.try_into_outbox(signer, metrics).await
-    }
-
-    /// Try to get a CachingOutbox
-    pub async fn try_caching_outbox(
->>>>>>> 19f6cd0a
         &self,
         chain_setup: &ChainSetup,
         db: DB,
         metrics: &CoreMetrics,
-<<<<<<< HEAD
     ) -> eyre::Result<CachingMailbox> {
         let signer = self.get_signer(&chain_setup.name).await;
         let mailbox = chain_setup.try_into_mailbox(signer, metrics).await?;
@@ -485,13 +376,6 @@
             abacus_db,
             indexer.into(),
         ))
-=======
-    ) -> eyre::Result<CachingOutbox> {
-        let outbox = self.try_outbox(metrics).await?;
-        let indexer = self.try_outbox_indexer(metrics).await?;
-        let abacus_db = AbacusDB::new(outbox.chain_name(), db);
-        Ok(CachingOutbox::new(outbox.into(), abacus_db, indexer.into()))
->>>>>>> 19f6cd0a
     }
 
     /// Try to get a CachingInterchainGasPaymaster
@@ -522,7 +406,6 @@
         chain_setup: &ChainSetup,
         _db: DB,
         metrics: &CoreMetrics,
-<<<<<<< HEAD
     ) -> eyre::Result<CachingMultisigModule> {
         let signer = self.get_signer(&chain_setup.name).await;
         let multisig_module = chain_setup
@@ -558,12 +441,6 @@
             )
             .await?),
         }
-=======
-        outbox: &ChainSetup<OutboxAddresses>,
-    ) -> eyre::Result<Box<dyn OutboxIndexer>> {
-        let signer = self.get_signer(&outbox.name).await;
-        outbox.try_into_outbox_indexer(signer, metrics).await
->>>>>>> 19f6cd0a
     }
 
     /// Try to get an indexer object for a given interchain gas paymaster
@@ -614,23 +491,7 @@
             .await
             .map(|inner| inner.expect("Missing interchain gas paymaster address"))
     }
-<<<<<<< HEAD
     */
-=======
-}
-
-/// Settings specific to the application.
-#[derive(Debug, Deserialize, Default)]
-#[serde(rename_all = "camelCase")]
-pub struct AgentSettings {
-    /// The path to use for the DB file
-    pub db: String,
-    /// Port to listen for prometheus scrape requests
-    pub metrics: Option<String>,
-    /// The tracing configuration
-    pub tracing: TracingConfig,
-}
->>>>>>> 19f6cd0a
 
 impl AgentSettings {
     /// Create the core metrics from the settings given the name of the agent.
@@ -721,26 +582,12 @@
         metrics: Arc<CoreMetrics>,
         chain_names: Option<Vec<&String>>,
     ) -> eyre::Result<AbacusAgentCore> {
-<<<<<<< HEAD
         let db = DB::from_path(&self.db)?;
 
         // If not provided, default to using every chain listed in self.chains.
         let chain_names = match chain_names {
             Some(x) => x,
             None => Vec::from_iter(self.chains.keys()),
-=======
-        let db = DB::from_path(&self.app.db)?;
-        let outbox = self.chain.try_caching_outbox(db.clone(), &metrics).await?;
-        let interchain_gas_paymaster = self
-            .chain
-            .try_caching_interchain_gas_paymaster(db.clone(), &metrics)
-            .await?;
-
-        let inbox_contracts = if parse_inboxes {
-            self.chain.try_inbox_contracts(db.clone(), &metrics).await?
-        } else {
-            HashMap::new()
->>>>>>> 19f6cd0a
         };
 
         let mailboxes = self
@@ -759,10 +606,6 @@
             multisig_modules,
             db,
             metrics,
-<<<<<<< HEAD
-=======
-            indexer: self.chain.index.clone(),
->>>>>>> 19f6cd0a
             settings: self.clone(),
         })
     }
