--- conflicted
+++ resolved
@@ -21,11 +21,7 @@
     mailbox: Arc<dyn Mailbox>,
     signer: Arc<dyn HyperlaneSigner>,
     reorg_period: u64,
-<<<<<<< HEAD
-    interval: u64,
-=======
     interval: Duration,
->>>>>>> f0c4afb4
     checkpoint_syncer: Arc<dyn CheckpointSyncer>,
 }
 
@@ -52,11 +48,7 @@
             .await
             .map(|validator| Arc::new(validator) as Arc<dyn HyperlaneSigner>)?;
         let reorg_period = settings.reorgperiod.parse().expect("invalid uint");
-<<<<<<< HEAD
-        let interval = settings.interval.parse().expect("invalid uint");
-=======
         let interval = Duration::from_secs(settings.interval.parse().expect("invalid uint"));
->>>>>>> f0c4afb4
         let core = settings.build_hyperlane_core(metrics.clone());
         let checkpoint_syncer = settings.checkpointsyncer.build(None)?.into();
 
