--- conflicted
+++ resolved
@@ -51,14 +51,7 @@
     where
         Self: Sized,
     {
-<<<<<<< HEAD
-        let core = settings
-            .as_ref()
-            .try_into_abacus_core(metrics, None)
-            .await?;
-=======
-        let core = settings.try_into_abacus_core(metrics, true).await?;
->>>>>>> main
+        let core = settings.try_into_abacus_core(metrics, None).await?;
 
         let multisig_checkpoint_syncer: MultisigCheckpointSyncer = settings
             .multisigcheckpointsyncer
@@ -106,6 +99,7 @@
             let signer = self
                 .core
                 .settings
+                .chain
                 .get_signer(chain_name)
                 .await
                 .expect("expected signer for mailbox");
@@ -116,8 +110,8 @@
                 mailbox.clone(),
                 multisig_ism.clone(),
                 signed_checkpoint_receiver.clone(),
-                self.core.settings.chains[chain_name].txsubmission,
-                self.core.settings.gelato.as_ref(),
+                self.core.settings.chain.chains[chain_name].txsubmission,
+                self.core.settings.chain.gelato.as_ref(),
                 signer,
                 gas_payment_enforcer.clone(),
             ));
@@ -141,7 +135,7 @@
     ) -> Instrumented<JoinHandle<Result<()>>> {
         let mailbox = self.mailbox(&self.origin_chain_name).unwrap();
         let sync = mailbox.sync(
-            self.as_ref().settings.chains[&self.origin_chain_name]
+            self.as_ref().settings.chain.chains[&self.origin_chain_name]
                 .index
                 .clone(),
             sync_metrics,
@@ -157,7 +151,7 @@
             .interchain_gas_paymaster(&self.origin_chain_name)
             .unwrap();
         let sync = paymaster.sync(
-            self.as_ref().settings.chains[&self.origin_chain_name]
+            self.as_ref().settings.chain.chains[&self.origin_chain_name]
                 .index
                 .clone(),
             sync_metrics,
