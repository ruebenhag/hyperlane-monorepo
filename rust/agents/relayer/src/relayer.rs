use std::{
    collections::{HashMap, HashSet},
    fmt::{Debug, Formatter},
    sync::Arc,
};

use async_trait::async_trait;
use derive_more::AsRef;
use eyre::Result;
use futures_util::future::try_join_all;
use hyperlane_base::{
    db::{HyperlaneRocksDB, DB},
    metrics::{AgentMetrics, MetricsUpdater},
    settings::ChainConf,
    BaseAgent, ChainMetrics, ContractSyncMetrics, ContractSyncer, CoreMetrics, HyperlaneAgentCore,
    SyncOptions,
};
use hyperlane_core::{
    BroadcastReceiver, HyperlaneDomain, HyperlaneMessage, InterchainGasPayment,
    MerkleTreeInsertion, MpmcChannel, H512, U256,
};
use tokio::{
    sync::{
        mpsc::{self, UnboundedReceiver, UnboundedSender},
        RwLock,
    },
    task::JoinHandle,
};
use tokio_metrics::TaskMonitor;
use tracing::{error, info, info_span, instrument::Instrumented, warn, Instrument};

use crate::{
    merkle_tree::builder::MerkleTreeBuilder,
    msg::{
        gas_payment::GasPaymentEnforcer,
        metadata::{BaseMetadataBuilder, IsmAwareAppContextClassifier},
        op_queue::QueueOperation,
        op_submitter::{SerialSubmitter, SerialSubmitterMetrics},
        pending_message::{MessageContext, MessageSubmissionMetrics},
        processor::{MessageProcessor, MessageProcessorMetrics},
    },
    server::{self as relayer_server, MessageRetryRequest},
    settings::{matching_list::MatchingList, RelayerSettings},
};
use crate::{
    merkle_tree::processor::{MerkleTreeProcessor, MerkleTreeProcessorMetrics},
    processor::ProcessorExt,
};
use crate::{processor::Processor, server::ENDPOINT_MESSAGES_QUEUE_SIZE};

#[derive(Debug, Hash, PartialEq, Eq, Copy, Clone)]
struct ContextKey {
    origin: u32,
    destination: u32,
}

/// A relayer agent
#[derive(AsRef)]
pub struct Relayer {
    origin_chains: HashSet<HyperlaneDomain>,
    destination_chains: HashMap<HyperlaneDomain, ChainConf>,
    #[as_ref]
    core: HyperlaneAgentCore,
    message_syncs: HashMap<HyperlaneDomain, Arc<dyn ContractSyncer<HyperlaneMessage>>>,
    interchain_gas_payment_syncs:
        HashMap<HyperlaneDomain, Arc<dyn ContractSyncer<InterchainGasPayment>>>,
    /// Context data for each (origin, destination) chain pair a message can be
    /// sent between
    msg_ctxs: HashMap<ContextKey, Arc<MessageContext>>,
    prover_syncs: HashMap<HyperlaneDomain, Arc<RwLock<MerkleTreeBuilder>>>,
    merkle_tree_hook_syncs: HashMap<HyperlaneDomain, Arc<dyn ContractSyncer<MerkleTreeInsertion>>>,
    dbs: HashMap<HyperlaneDomain, HyperlaneRocksDB>,
    whitelist: Arc<MatchingList>,
    blacklist: Arc<MatchingList>,
    transaction_gas_limit: Option<U256>,
    skip_transaction_gas_limit_for: HashSet<u32>,
    allow_local_checkpoint_syncers: bool,
    metric_app_contexts: Vec<(MatchingList, String)>,
    core_metrics: Arc<CoreMetrics>,
    // TODO: decide whether to consolidate `agent_metrics` and `chain_metrics` into a single struct
    // or move them in `core_metrics`, like the validator metrics
    agent_metrics: AgentMetrics,
    chain_metrics: ChainMetrics,
    /// Tokio console server
    pub tokio_console_server: Option<console_subscriber::Server>,
}

impl Debug for Relayer {
    fn fmt(&self, f: &mut Formatter<'_>) -> std::fmt::Result {
        write!(
            f,
            "Relayer {{ origin_chains: {:?}, destination_chains: {:?}, whitelist: {:?}, blacklist: {:?}, transaction_gas_limit: {:?}, skip_transaction_gas_limit_for: {:?}, allow_local_checkpoint_syncers: {:?} }}",
            self.origin_chains,
            self.destination_chains,
            self.whitelist,
            self.blacklist,
            self.transaction_gas_limit,
            self.skip_transaction_gas_limit_for,
            self.allow_local_checkpoint_syncers
        )
    }
}

#[async_trait]
#[allow(clippy::unit_arg)]
impl BaseAgent for Relayer {
    const AGENT_NAME: &'static str = "relayer";

    type Settings = RelayerSettings;

    async fn from_settings(
        settings: Self::Settings,
        core_metrics: Arc<CoreMetrics>,
        agent_metrics: AgentMetrics,
        chain_metrics: ChainMetrics,
        tokio_console_server: console_subscriber::Server,
    ) -> Result<Self>
    where
        Self: Sized,
    {
        let core = settings.build_hyperlane_core(core_metrics.clone());
        let db = DB::from_path(&settings.db)?;
        let dbs = settings
            .origin_chains
            .iter()
            .map(|origin| (origin.clone(), HyperlaneRocksDB::new(origin, db.clone())))
            .collect::<HashMap<_, _>>();

        let mailboxes = settings
            .build_mailboxes(settings.destination_chains.iter(), &core_metrics)
            .await?;
        let validator_announces = settings
            .build_validator_announces(settings.origin_chains.iter(), &core_metrics)
            .await?;

        let contract_sync_metrics = Arc::new(ContractSyncMetrics::new(&core_metrics));

        let message_syncs: HashMap<_, Arc<dyn ContractSyncer<HyperlaneMessage>>> = settings
            .contract_syncs::<HyperlaneMessage, _>(
                settings.origin_chains.iter(),
                &core_metrics,
                &contract_sync_metrics,
                dbs.iter()
                    .map(|(d, db)| (d.clone(), Arc::new(db.clone())))
                    .collect(),
            )
            .await?
            .into_iter()
            .map(|(k, v)| (k, v as _))
            .collect();

        let interchain_gas_payment_syncs = settings
            .contract_syncs::<InterchainGasPayment, _>(
                settings.origin_chains.iter(),
                &core_metrics,
                &contract_sync_metrics,
                dbs.iter()
                    .map(|(d, db)| (d.clone(), Arc::new(db.clone())))
                    .collect(),
            )
            .await?
            .into_iter()
            .map(|(k, v)| (k, v as _))
            .collect();

        let merkle_tree_hook_syncs = settings
            .contract_syncs::<MerkleTreeInsertion, _>(
                settings.origin_chains.iter(),
                &core_metrics,
                &contract_sync_metrics,
                dbs.iter()
                    .map(|(d, db)| (d.clone(), Arc::new(db.clone())))
                    .collect(),
            )
            .await?
            .into_iter()
            .map(|(k, v)| (k, v as _))
            .collect();

        let whitelist = Arc::new(settings.whitelist);
        let blacklist = Arc::new(settings.blacklist);
        let skip_transaction_gas_limit_for = settings.skip_transaction_gas_limit_for;
        let transaction_gas_limit = settings.transaction_gas_limit;

        info!(
            %whitelist,
            %blacklist,
            ?transaction_gas_limit,
            ?skip_transaction_gas_limit_for,
            "Whitelist configuration"
        );

        // provers by origin chain
        let prover_syncs = settings
            .origin_chains
            .iter()
            .map(|origin| {
                (
                    origin.clone(),
                    Arc::new(RwLock::new(MerkleTreeBuilder::new())),
                )
            })
            .collect::<HashMap<_, _>>();

        info!(gas_enforcement_policies=?settings.gas_payment_enforcement, "Gas enforcement configuration");

        // need one of these per origin chain due to the database scoping even though
        // the config itself is the same
        let gas_payment_enforcers: HashMap<_, _> = settings
            .origin_chains
            .iter()
            .map(|domain| {
                (
                    domain.clone(),
                    Arc::new(GasPaymentEnforcer::new(
                        settings.gas_payment_enforcement.clone(),
                        dbs.get(domain).unwrap().clone(),
                    )),
                )
            })
            .collect();

        let mut msg_ctxs = HashMap::new();
        let mut destination_chains = HashMap::new();
        for destination in &settings.destination_chains {
            let destination_chain_setup = core.settings.chain_setup(destination).unwrap().clone();
            destination_chains.insert(destination.clone(), destination_chain_setup.clone());
            let transaction_gas_limit: Option<U256> =
                if skip_transaction_gas_limit_for.contains(&destination.id()) {
                    None
                } else {
                    transaction_gas_limit
                };

            for origin in &settings.origin_chains {
                let db = dbs.get(origin).unwrap().clone();
                let metadata_builder = BaseMetadataBuilder::new(
                    origin.clone(),
                    destination_chain_setup.clone(),
                    prover_syncs[origin].clone(),
                    validator_announces[origin].clone(),
                    settings.allow_local_checkpoint_syncers,
                    core.metrics.clone(),
                    db,
                    5,
                    IsmAwareAppContextClassifier::new(
                        mailboxes[destination].clone(),
                        settings.metric_app_contexts.clone(),
                    ),
                );

                msg_ctxs.insert(
                    ContextKey {
                        origin: origin.id(),
                        destination: destination.id(),
                    },
                    Arc::new(MessageContext {
                        destination_mailbox: mailboxes[destination].clone(),
                        origin_db: dbs.get(origin).unwrap().clone(),
                        metadata_builder: Arc::new(metadata_builder),
                        origin_gas_payment_enforcer: gas_payment_enforcers[origin].clone(),
                        transaction_gas_limit,
                        metrics: MessageSubmissionMetrics::new(&core_metrics, origin, destination),
                    }),
                );
            }
        }

        Ok(Self {
            dbs,
            origin_chains: settings.origin_chains,
            destination_chains,
            msg_ctxs,
            core,
            message_syncs,
            interchain_gas_payment_syncs,
            prover_syncs,
            merkle_tree_hook_syncs,
            whitelist,
            blacklist,
            transaction_gas_limit,
            skip_transaction_gas_limit_for,
            allow_local_checkpoint_syncers: settings.allow_local_checkpoint_syncers,
            metric_app_contexts: settings.metric_app_contexts,
            core_metrics,
            agent_metrics,
            chain_metrics,
            tokio_console_server: Some(tokio_console_server),
        })
    }

    #[allow(clippy::async_yields_async)]
    async fn run(mut self) {
        let mut tasks = vec![];

        let task_monitor = tokio_metrics::TaskMonitor::new();
        if let Some(tokio_console_server) = self.tokio_console_server.take() {
            let console_server =
                tokio::spawn(TaskMonitor::instrument(&task_monitor.clone(), async move {
                    info!("Starting tokio console server");
                    if let Err(e) = tokio_console_server.serve().await {
                        error!(error=?e, "Tokio console server failed to start");
                    }
                }));
            tasks.push(console_server.instrument(info_span!("Tokio console server")));
        }

        // run server
        let mpmc_channel = MpmcChannel::<MessageRetryRequest>::new(ENDPOINT_MESSAGES_QUEUE_SIZE);
        let custom_routes = relayer_server::routes(mpmc_channel.sender());

        let server = self
            .core
            .settings
            .server(self.core_metrics.clone())
            .expect("Failed to create server");
        let server_task = server
            .run_with_custom_routes(custom_routes)
            .instrument(info_span!("Relayer server"));
        tasks.push(server_task);

        let txid_receivers = self
            .message_syncs
            .iter()
            .filter_map(|(k, v)| {
                let maybe_rx = v.get_new_receive_tx_channel();
                if maybe_rx.is_none() {
                    warn!("No txid receiver for chain {}", k);
                }
                maybe_rx.map(|rx| (k.clone(), rx))
            })
            .collect::<HashMap<_, _>>();

        // send channels by destination chain
        let mut send_channels = HashMap::with_capacity(self.destination_chains.len());
        for (dest_domain, dest_conf) in &self.destination_chains {
            let (send_channel, receive_channel) = mpsc::unbounded_channel::<QueueOperation>();
            send_channels.insert(dest_domain.id(), send_channel);

            tasks.push(
                self.run_destination_submitter(
                    dest_domain,
                    receive_channel,
                    mpmc_channel.receiver(),
                    // Default to submitting one message at a time if there is no batch config
                    self.core.settings.chains[dest_domain.name()]
                        .connection
                        .operation_batch_config()
                        .map(|c| c.max_batch_size)
                        .unwrap_or(1),
                    task_monitor.clone(),
                ),
            );

            let metrics_updater = MetricsUpdater::new(
                dest_conf,
                self.core_metrics.clone(),
                self.agent_metrics.clone(),
                self.chain_metrics.clone(),
                Self::AGENT_NAME.to_string(),
            )
            .await
            .unwrap();
            tasks.push(metrics_updater.spawn());
        }

        for origin in &self.origin_chains {
<<<<<<< HEAD
            tasks.push(self.run_message_sync(origin).await);
            tasks.push(
                self.run_interchain_gas_payment_sync(origin, txid_receivers.clone())
                    .await,
            );
            tasks.push(
                self.run_merkle_tree_hook_syncs(origin, txid_receivers.clone())
=======
            tasks.push(self.run_message_sync(origin, task_monitor.clone()).await);
            tasks.push(
                self.run_interchain_gas_payment_sync(origin, task_monitor.clone())
                    .await,
            );
            tasks.push(
                self.run_merkle_tree_hook_syncs(origin, task_monitor.clone())
>>>>>>> 39ea7cde
                    .await,
            );
        }

        // each message process attempts to send messages from a chain
        for origin in &self.origin_chains {
            tasks.push(self.run_message_processor(
                origin,
                send_channels.clone(),
                task_monitor.clone(),
            ));
            tasks.push(self.run_merkle_tree_processor(origin, task_monitor.clone()));
        }

        if let Err(err) = try_join_all(tasks).await {
            tracing::error!(
                error=?err,
                "Relayer task panicked"
            );
        }
    }
}

impl Relayer {
    async fn run_message_sync(
        &self,
        origin: &HyperlaneDomain,
        task_monitor: TaskMonitor,
    ) -> Instrumented<JoinHandle<()>> {
        let index_settings = self.as_ref().settings.chains[origin.name()].index_settings();
        let contract_sync = self.message_syncs.get(origin).unwrap().clone();
        let cursor = contract_sync.cursor(index_settings).await;
        tokio::spawn(TaskMonitor::instrument(&task_monitor, async move {
            contract_sync
                .clone()
                .sync("dispatched_messages", cursor.into())
                .await
        }))
        .instrument(info_span!("MessageSync"))
    }

    async fn run_interchain_gas_payment_sync(
        &self,
        origin: &HyperlaneDomain,
<<<<<<< HEAD
        mut rxs: HashMap<HyperlaneDomain, BroadcastReceiver<H512>>,
=======
        task_monitor: TaskMonitor,
>>>>>>> 39ea7cde
    ) -> Instrumented<JoinHandle<()>> {
        let index_settings = self.as_ref().settings.chains[origin.name()].index_settings();
        let contract_sync = self
            .interchain_gas_payment_syncs
            .get(origin)
            .unwrap()
            .clone();
        let cursor = contract_sync.cursor(index_settings).await;
<<<<<<< HEAD
        let origin_chain = origin.clone();
        tokio::spawn(async move {
            contract_sync
                .clone()
                .sync(
                    "gas_payments",
                    SyncOptions::new(Some(cursor), rxs.remove(&origin_chain)),
                )
                .await
        })
=======
        tokio::spawn(TaskMonitor::instrument(&task_monitor, async move {
            contract_sync.clone().sync("gas_payments", cursor).await
        }))
>>>>>>> 39ea7cde
        .instrument(info_span!("IgpSync"))
    }

    async fn run_merkle_tree_hook_syncs(
        &self,
        origin: &HyperlaneDomain,
<<<<<<< HEAD
        mut rxs: HashMap<HyperlaneDomain, BroadcastReceiver<H512>>,
=======
        task_monitor: TaskMonitor,
>>>>>>> 39ea7cde
    ) -> Instrumented<JoinHandle<()>> {
        let index_settings = self.as_ref().settings.chains[origin.name()].index.clone();
        let contract_sync = self.merkle_tree_hook_syncs.get(origin).unwrap().clone();
        let cursor = contract_sync.cursor(index_settings).await;
<<<<<<< HEAD
        let origin_chain = origin.clone();
        tokio::spawn(async move {
            contract_sync
                .clone()
                .sync(
                    "merkle_tree_hook",
                    SyncOptions::new(Some(cursor), rxs.remove(&origin_chain)),
                )
                .await
        })
=======
        tokio::spawn(TaskMonitor::instrument(&task_monitor, async move {
            contract_sync.clone().sync("merkle_tree_hook", cursor).await
        }))
>>>>>>> 39ea7cde
        .instrument(info_span!("MerkleTreeHookSync"))
    }

    fn run_message_processor(
        &self,
        origin: &HyperlaneDomain,
        send_channels: HashMap<u32, UnboundedSender<QueueOperation>>,
        task_monitor: TaskMonitor,
    ) -> Instrumented<JoinHandle<()>> {
        let metrics = MessageProcessorMetrics::new(
            &self.core.metrics,
            origin,
            self.destination_chains.keys(),
        );
        let destination_ctxs: HashMap<_, _> = self
            .destination_chains
            .keys()
            .filter(|&destination| destination != origin)
            .map(|destination| {
                (
                    destination.id(),
                    self.msg_ctxs[&ContextKey {
                        origin: origin.id(),
                        destination: destination.id(),
                    }]
                        .clone(),
                )
            })
            .collect();

        let message_processor = MessageProcessor::new(
            self.dbs.get(origin).unwrap().clone(),
            self.whitelist.clone(),
            self.blacklist.clone(),
            metrics,
            send_channels,
            destination_ctxs,
            self.metric_app_contexts.clone(),
        );

        let span = info_span!("MessageProcessor", origin=%message_processor.domain());
        let processor = Processor::new(Box::new(message_processor), task_monitor.clone());

        processor.spawn().instrument(span)
    }

    fn run_merkle_tree_processor(
        &self,
        origin: &HyperlaneDomain,
        task_monitor: TaskMonitor,
    ) -> Instrumented<JoinHandle<()>> {
        let metrics = MerkleTreeProcessorMetrics::new();
        let merkle_tree_processor = MerkleTreeProcessor::new(
            self.dbs.get(origin).unwrap().clone(),
            metrics,
            self.prover_syncs[origin].clone(),
        );

        let span = info_span!("MerkleTreeProcessor", origin=%merkle_tree_processor.domain());
        let processor = Processor::new(Box::new(merkle_tree_processor), task_monitor.clone());
        processor.spawn().instrument(span)
    }

    #[allow(clippy::too_many_arguments)]
    #[tracing::instrument(skip(self, receiver))]
    fn run_destination_submitter(
        &self,
        destination: &HyperlaneDomain,
        receiver: UnboundedReceiver<QueueOperation>,
        retry_receiver_channel: BroadcastReceiver<MessageRetryRequest>,
        batch_size: u32,
        task_monitor: TaskMonitor,
    ) -> Instrumented<JoinHandle<()>> {
        let serial_submitter = SerialSubmitter::new(
            destination.clone(),
            receiver,
            retry_receiver_channel,
            SerialSubmitterMetrics::new(&self.core.metrics, destination),
            batch_size,
            task_monitor.clone(),
        );
        let span = info_span!("SerialSubmitter", destination=%destination);
        let destination = destination.clone();
        tokio::spawn(TaskMonitor::instrument(&task_monitor, async move {
            // Propagate task panics
            serial_submitter.spawn().await.unwrap_or_else(|err| {
                panic!(
                    "destination submitter panicked for destination {}: {:?}",
                    destination, err
                )
            });
        }))
        .instrument(span)
    }
}

#[cfg(test)]
mod test {}<|MERGE_RESOLUTION|>--- conflicted
+++ resolved
@@ -365,24 +365,22 @@
         }
 
         for origin in &self.origin_chains {
-<<<<<<< HEAD
-            tasks.push(self.run_message_sync(origin).await);
+            tasks.push(self.run_message_sync(origin, task_monitor.clone()).await);
             tasks.push(
-                self.run_interchain_gas_payment_sync(origin, txid_receivers.clone())
-                    .await,
+                self.run_interchain_gas_payment_sync(
+                    origin,
+                    txid_receivers.clone(),
+                    task_monitor.clone(),
+                )
+                .await,
             );
             tasks.push(
-                self.run_merkle_tree_hook_syncs(origin, txid_receivers.clone())
-=======
-            tasks.push(self.run_message_sync(origin, task_monitor.clone()).await);
-            tasks.push(
-                self.run_interchain_gas_payment_sync(origin, task_monitor.clone())
-                    .await,
-            );
-            tasks.push(
-                self.run_merkle_tree_hook_syncs(origin, task_monitor.clone())
->>>>>>> 39ea7cde
-                    .await,
+                self.run_merkle_tree_hook_syncs(
+                    origin,
+                    txid_receivers.clone(),
+                    task_monitor.clone(),
+                )
+                .await,
             );
         }
 
@@ -426,11 +424,8 @@
     async fn run_interchain_gas_payment_sync(
         &self,
         origin: &HyperlaneDomain,
-<<<<<<< HEAD
         mut rxs: HashMap<HyperlaneDomain, BroadcastReceiver<H512>>,
-=======
         task_monitor: TaskMonitor,
->>>>>>> 39ea7cde
     ) -> Instrumented<JoinHandle<()>> {
         let index_settings = self.as_ref().settings.chains[origin.name()].index_settings();
         let contract_sync = self
@@ -439,9 +434,8 @@
             .unwrap()
             .clone();
         let cursor = contract_sync.cursor(index_settings).await;
-<<<<<<< HEAD
         let origin_chain = origin.clone();
-        tokio::spawn(async move {
+        tokio::spawn(TaskMonitor::instrument(&task_monitor, async move {
             contract_sync
                 .clone()
                 .sync(
@@ -449,30 +443,21 @@
                     SyncOptions::new(Some(cursor), rxs.remove(&origin_chain)),
                 )
                 .await
-        })
-=======
-        tokio::spawn(TaskMonitor::instrument(&task_monitor, async move {
-            contract_sync.clone().sync("gas_payments", cursor).await
         }))
->>>>>>> 39ea7cde
         .instrument(info_span!("IgpSync"))
     }
 
     async fn run_merkle_tree_hook_syncs(
         &self,
         origin: &HyperlaneDomain,
-<<<<<<< HEAD
         mut rxs: HashMap<HyperlaneDomain, BroadcastReceiver<H512>>,
-=======
         task_monitor: TaskMonitor,
->>>>>>> 39ea7cde
     ) -> Instrumented<JoinHandle<()>> {
         let index_settings = self.as_ref().settings.chains[origin.name()].index.clone();
         let contract_sync = self.merkle_tree_hook_syncs.get(origin).unwrap().clone();
         let cursor = contract_sync.cursor(index_settings).await;
-<<<<<<< HEAD
         let origin_chain = origin.clone();
-        tokio::spawn(async move {
+        tokio::spawn(TaskMonitor::instrument(&task_monitor, async move {
             contract_sync
                 .clone()
                 .sync(
@@ -480,12 +465,7 @@
                     SyncOptions::new(Some(cursor), rxs.remove(&origin_chain)),
                 )
                 .await
-        })
-=======
-        tokio::spawn(TaskMonitor::instrument(&task_monitor, async move {
-            contract_sync.clone().sync("merkle_tree_hook", cursor).await
         }))
->>>>>>> 39ea7cde
         .instrument(info_span!("MerkleTreeHookSync"))
     }
 
