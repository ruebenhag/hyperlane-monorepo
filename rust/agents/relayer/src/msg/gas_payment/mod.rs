--- conflicted
+++ resolved
@@ -50,12 +50,11 @@
         db: HyperlaneDB,
         coingecko_api_key: &Option<String>,
     ) -> Self {
-<<<<<<< HEAD
         let policies = policy_configs
             .into_iter()
             .map(|cfg| {
                 let p: Box<dyn GasPaymentPolicy> = match cfg.policy {
-                    GasPaymentEnforcementPolicy::None => Box::new(GasPaymentPolicyNone::new()),
+                    GasPaymentEnforcementPolicy::None => Box::new(GasPaymentPolicyNone),
                     GasPaymentEnforcementPolicy::Minimum { payment } => {
                         Box::new(GasPaymentPolicyMinimum::new(payment))
                     }
@@ -79,17 +78,6 @@
                 (p, cfg.matching_list)
             })
             .collect();
-=======
-        let policy: Box<dyn GasPaymentPolicy> = match policy_config {
-            GasPaymentEnforcementPolicy::None => Box::new(GasPaymentPolicyNone),
-            GasPaymentEnforcementPolicy::Minimum { payment } => {
-                Box::new(GasPaymentPolicyMinimum::new(payment))
-            }
-            GasPaymentEnforcementPolicy::MeetsEstimatedCost { coingeckoapikey } => {
-                Box::new(GasPaymentPolicyMeetsEstimatedCost::new(coingeckoapikey))
-            }
-        };
->>>>>>> f5d1fbbd
 
         Self { policies, db }
     }
