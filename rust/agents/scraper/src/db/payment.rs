--- conflicted
+++ resolved
@@ -62,15 +62,11 @@
             .exec(&self.0)
             .await?;
         let payment_count_after = self.payments_count(domain).await?;
-<<<<<<< HEAD
-        Ok(payment_count_after - payment_count_before)
-=======
         let difference = payment_count_after.saturating_sub(payment_count_before);
         if difference > 0 {
             debug!(payments = difference, "Wrote new gas payments to database");
         }
         Ok(difference)
->>>>>>> 50f04db1
     }
 
     async fn payments_count(&self, domain: u32) -> Result<u64> {
