--- conflicted
+++ resolved
@@ -5,7 +5,7 @@
 };
 use tracing::{instrument, trace};
 
-use abacus_core::{CommittedMessage, LogMeta};
+use abacus_core::{AbacusMessage, LogMeta};
 use migration::OnConflict;
 
 use crate::conversions::format_h256;
@@ -14,102 +14,48 @@
 
 use super::generated::{delivered_message, message};
 
-<<<<<<< HEAD
-#[derive(Clone, Debug, PartialEq, DeriveModel, DeriveActiveModel)]
-pub struct Model {
-    pub id: i64,
-    pub time_created: TimeDateTime,
-    pub msg_id: String,
-    pub origin: i32,
-    pub destination: i32,
-    pub nonce: i32,
-    pub sender: String,
-    pub recipient: String,
-    pub msg_body: Option<Vec<u8>>,
-    pub mailbox_address: String,
-    pub timestamp: TimeDateTime,
-    pub origin_tx_id: i64,
-}
-
-#[derive(Copy, Clone, Debug, EnumIter, DeriveColumn)]
-pub enum Column {
-    Id,
-    TimeCreated,
-    MsgId,
-    Origin,
-    Destination,
-    Nonce,
-    Sender,
-    Recipient,
-    MsgBody,
-    MailboxAddress,
-    Timestamp,
-    OriginTxId,
-=======
 #[derive(Debug, Clone)]
 pub struct StorableDelivery<'a> {
-    pub inbox: H256,
-    pub message_hash: H256,
+    pub destination_mailbox: H256,
+    pub message_id: H256,
     pub meta: &'a LogMeta,
     /// The database id of the transaction the delivery event occurred in
     pub txn_id: i64,
 }
 
 pub struct StorableMessage<'a> {
-    pub msg: CommittedMessage,
+    pub msg: AbacusMessage,
     pub meta: &'a LogMeta,
     /// The database id of the transaction the message was sent in
     pub txn_id: i64,
     pub timestamp: TimeDateTime,
->>>>>>> 0c6e91b9
 }
 
 impl ScraperDb {
-    /// Get the highest message leaf index that is stored in the database.
+    /// Get the highest message nonce that is stored in the database.
     #[instrument(skip(self))]
-    pub async fn last_message_leaf_index(
+    pub async fn last_message_nonce(
         &self,
         origin_domain: u32,
-        outbox_addr: &H256,
+        origin_mailbox: &H256,
     ) -> Result<Option<u32>> {
         #[derive(Copy, Clone, Debug, EnumIter, DeriveColumn)]
         enum QueryAs {
-            LeafIndex,
+            Nonce,
         }
 
         Ok(message::Entity::find()
             .filter(message::Column::Origin.eq(origin_domain))
-            .filter(message::Column::OutboxAddress.eq(format_h256(outbox_addr)))
-            .order_by_desc(message::Column::LeafIndex)
+            .filter(message::Column::OriginMailbox.eq(format_h256(origin_mailbox)))
+            .order_by_desc(message::Column::Nonce)
             .select_only()
-            .column_as(message::Column::LeafIndex, QueryAs::LeafIndex)
+            .column_as(message::Column::Nonce, QueryAs::Nonce)
             .into_values::<i32, QueryAs>()
             .one(&self.0)
             .await?
             .map(|idx| idx as u32))
     }
 
-<<<<<<< HEAD
-impl ColumnTrait for Column {
-    type EntityName = Entity;
-    fn def(&self) -> ColumnDef {
-        match self {
-            Self::Id => ColumnType::BigInteger.def(),
-            Self::TimeCreated => ColumnType::DateTime.def(),
-            Self::MsgId => ColumnType::String(Some(64u32)).def().unique(),
-            Self::Origin => ColumnType::Integer.def(),
-            Self::Destination => ColumnType::Integer.def(),
-            Self::Nonce => ColumnType::Integer.def(),
-            Self::Sender => ColumnType::String(Some(64u32)).def(),
-            Self::Recipient => ColumnType::String(Some(64u32)).def(),
-            Self::MsgBody => ColumnType::Binary.def().null(),
-            Self::MailboxAddress => ColumnType::String(Some(64u32)).def(),
-            Self::Timestamp => ColumnType::DateTime.def(),
-            Self::OriginTxId => ColumnType::BigInteger.def(),
-        }
-    }
-}
-=======
     /// Store deliveries from an inbox into the database (or update an existing one).
     #[instrument(skip_all)]
     pub async fn store_deliveries(
@@ -124,20 +70,19 @@
             .map(|delivery| delivered_message::ActiveModel {
                 id: NotSet,
                 time_created: Set(date_time::now()),
-                hash: Unchanged(format_h256(&delivery.message_hash)),
+                message_id: Unchanged(format_h256(&delivery.message_id)),
                 domain: Unchanged(domain as i32),
-                inbox_address: Unchanged(format_h256(&delivery.inbox)),
+                destination_mailbox: Unchanged(format_h256(&delivery.destination_mailbox)),
                 tx_id: Set(delivery.txn_id),
             })
             .collect::<Vec<_>>();
->>>>>>> 0c6e91b9
 
         debug_assert!(!models.is_empty());
         trace!(?models, "Writing delivered messages to database");
 
         Insert::many(models)
             .on_conflict(
-                OnConflict::columns([delivered_message::Column::Hash])
+                OnConflict::columns([delivered_message::Column::MessageId])
                     .update_columns([
                         delivered_message::Column::TimeCreated,
                         delivered_message::Column::TxId,
@@ -153,7 +98,7 @@
     #[instrument(skip_all)]
     pub async fn store_messages(
         &self,
-        outbox_addr: &H256,
+        origin_mailbox: &H256,
         messages: impl Iterator<Item = StorableMessage<'_>>,
     ) -> Result<()> {
         let models = messages
@@ -161,18 +106,18 @@
                 Ok(message::ActiveModel {
                     id: NotSet,
                     time_created: Set(crate::date_time::now()),
-                    hash: Unchanged(format_h256(&storable.msg.to_leaf())),
-                    origin: Unchanged(storable.msg.message.origin as i32),
-                    destination: Set(storable.msg.message.destination as i32),
-                    leaf_index: Unchanged(storable.msg.leaf_index as i32),
-                    sender: Set(format_h256(&storable.msg.message.sender)),
-                    recipient: Set(format_h256(&storable.msg.message.recipient)),
-                    msg_body: Set(if storable.msg.message.body.is_empty() {
+                    message_id: Unchanged(format_h256(&storable.msg.id())),
+                    origin: Unchanged(storable.msg.origin as i32),
+                    destination: Set(storable.msg.destination as i32),
+                    nonce: Unchanged(storable.msg.nonce as i32),
+                    sender: Set(format_h256(&storable.msg.sender)),
+                    recipient: Set(format_h256(&storable.msg.recipient)),
+                    msg_body: Set(if storable.msg.body.is_empty() {
                         None
                     } else {
-                        Some(storable.msg.message.body)
+                        Some(storable.msg.body)
                     }),
-                    outbox_address: Unchanged(format_h256(outbox_addr)),
+                    origin_mailbox: Unchanged(format_h256(origin_mailbox)),
                     timestamp: Set(storable.timestamp),
                     origin_tx_id: Set(storable.txn_id),
                 })
@@ -185,9 +130,9 @@
         Insert::many(models)
             .on_conflict(
                 OnConflict::columns([
-                    message::Column::OutboxAddress,
+                    message::Column::OriginMailbox,
                     message::Column::Origin,
-                    message::Column::LeafIndex,
+                    message::Column::Nonce,
                 ])
                 .update_columns([
                     message::Column::TimeCreated,
