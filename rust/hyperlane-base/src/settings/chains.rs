use std::collections::HashMap;

use ethers::prelude::Selector;
use eyre::{eyre, Context, Result};
use serde::Deserialize;

use ethers_prometheus::middleware::{
    ChainInfo, ContractInfo, PrometheusMiddlewareConf, WalletInfo,
};
use hyperlane_core::{
<<<<<<< HEAD
    config::*, AggregationIsm, ContractLocator, HyperlaneAbi, HyperlaneDomain,
    HyperlaneDomainProtocol, HyperlaneProvider, HyperlaneSigner, IndexMode, Indexer,
    InterchainGasPaymaster, InterchainGasPayment, InterchainSecurityModule, Mailbox,
    MessageIndexer, MultisigIsm, RoutingIsm, ValidatorAnnounce, H160, H256,
=======
    config::*, utils::hex_or_base58_to_h256, AggregationIsm, CcipReadIsm, ContractLocator,
    HyperlaneAbi, HyperlaneDomain, HyperlaneDomainProtocol, HyperlaneProvider, HyperlaneSigner,
    IndexMode, Indexer, InterchainGasPaymaster, InterchainGasPayment, InterchainSecurityModule,
    Mailbox, MessageIndexer, MultisigIsm, RoutingIsm, ValidatorAnnounce, H256,
>>>>>>> ed7569d1
};
use hyperlane_ethereum::{
    self as h_eth, BuildableWithProvider, EthereumInterchainGasPaymasterAbi, EthereumMailboxAbi,
    EthereumValidatorAnnounceAbi,
};
use hyperlane_fuel as h_fuel;
use hyperlane_sealevel as h_sealevel;

use crate::{
    settings::signers::{BuildableWithSignerConf, RawSignerConf},
    CoreMetrics, SignerConf,
};

/// A connection to _some_ blockchain.
#[derive(Clone, Debug)]
pub enum ChainConnectionConf {
    /// Ethereum configuration
    Ethereum(h_eth::ConnectionConf),
    /// Fuel configuration
    Fuel(h_fuel::ConnectionConf),
    /// Sealevel configuration.
    Sealevel(h_sealevel::ConnectionConf),
}

/// Specify the chain name (enum variant) under the `chain` key
#[derive(Debug, Deserialize)]
#[serde(tag = "protocol", content = "connection", rename_all = "camelCase")]
enum RawChainConnectionConf {
    Ethereum(h_eth::RawConnectionConf),
    Fuel(h_fuel::RawConnectionConf),
    Sealevel(h_sealevel::RawConnectionConf),
    #[serde(other)]
    Unknown,
}

impl FromRawConf<'_, RawChainConnectionConf> for ChainConnectionConf {
    fn from_config_filtered(
        raw: RawChainConnectionConf,
        cwp: &ConfigPath,
        _filter: (),
    ) -> ConfigResult<Self> {
        use RawChainConnectionConf::*;
        match raw {
            Ethereum(r) => Ok(Self::Ethereum(r.parse_config(&cwp.join("connection"))?)),
            Fuel(r) => Ok(Self::Fuel(r.parse_config(&cwp.join("connection"))?)),
            Sealevel(r) => Ok(Self::Sealevel(r.parse_config(&cwp.join("connection"))?)),
            Unknown => {
                Err(eyre!("Unknown chain protocol")).into_config_result(|| cwp.join("protocol"))
            }
        }
    }
}

impl ChainConnectionConf {
    fn protocol(&self) -> HyperlaneDomainProtocol {
        match self {
            Self::Ethereum(_) => HyperlaneDomainProtocol::Ethereum,
            Self::Fuel(_) => HyperlaneDomainProtocol::Fuel,
            Self::Sealevel(_) => HyperlaneDomainProtocol::Sealevel,
        }
    }
}

/// Addresses for mailbox chain contracts
#[derive(Clone, Debug, Default)]
pub struct CoreContractAddresses {
    /// Address of the mailbox contract
    pub mailbox: H256,
    /// Address of the InterchainGasPaymaster contract
    pub interchain_gas_paymaster: H256,
    /// Address of the ValidatorAnnounce contract
    pub validator_announce: H256,
}

#[derive(Debug, Deserialize)]
#[serde(rename_all = "camelCase")]
struct RawCoreContractAddresses {
    mailbox: Option<String>,
    interchain_gas_paymaster: Option<String>,
    validator_announce: Option<String>,
}

impl FromRawConf<'_, RawCoreContractAddresses> for CoreContractAddresses {
    fn from_config_filtered(
        raw: RawCoreContractAddresses,
        cwp: &ConfigPath,
        _filter: (),
    ) -> ConfigResult<Self> {
        let mut err = ConfigParsingError::default();

        macro_rules! parse_addr {
            ($name:ident) => {{
                let path = || cwp + stringify!($name);
                raw.$name
                    .ok_or_else(|| {
                        eyre!(
                            "Missing {} core contract address",
                            stringify!($name).replace('_', " ")
                        )
                    })
                    .take_err(&mut err, path)
<<<<<<< HEAD
                    .and_then(|v| {
                        // TODO this is sketchy
                        if v.len() <= 42 {
                            v.parse::<H160>().take_err(&mut err, path).map(Into::into)
                        } else if v.starts_with("0x") {
                            v.parse().take_err(&mut err, path)
                        } else {
                            bs58::decode(v)
                                .into_vec()
                                .take_err(&mut err, path)
                                .map(|v| H256::from_slice(&v))
                        }
                    })
=======
                    .and_then(|v| hex_or_base58_to_h256(&v).take_err(&mut err, path))
>>>>>>> ed7569d1
            }};
        }

        let mb = parse_addr!(mailbox);
        let igp = parse_addr!(interchain_gas_paymaster);
        let va = parse_addr!(validator_announce);

        err.into_result()?;
        Ok(Self {
            mailbox: mb.unwrap(),
            interchain_gas_paymaster: igp.unwrap(),
            validator_announce: va.unwrap(),
        })
    }
}

/// Indexing settings
#[derive(Debug, Default, Clone)]
pub struct IndexSettings {
    /// The height at which to start indexing contracts.
    pub from: u32,
    /// The number of blocks to query at once when indexing contracts.
    pub chunk_size: u32,
    /// The indexing mode.
    pub mode: IndexMode,
}

#[derive(Debug, Deserialize)]
#[serde(rename_all = "camelCase")]
struct RawIndexSettings {
    from: Option<StrOrInt>,
    chunk: Option<StrOrInt>,
    mode: Option<IndexMode>,
}

impl FromRawConf<'_, RawIndexSettings> for IndexSettings {
    fn from_config_filtered(
        raw: RawIndexSettings,
        cwp: &ConfigPath,
        _filter: (),
    ) -> ConfigResult<Self> {
        let mut err = ConfigParsingError::default();

        let from = raw
            .from
            .and_then(|v| v.try_into().take_err(&mut err, || cwp + "from"))
            .unwrap_or_default();

        let chunk_size = raw
            .chunk
            .and_then(|v| v.try_into().take_err(&mut err, || cwp + "chunk"))
            .unwrap_or(1999);

        err.into_result()?;
        Ok(Self {
            from,
            chunk_size,
            mode: raw.mode.unwrap_or_default(),
        })
    }
}

/// A chain setup is a domain ID, an address on that chain (where the mailbox is
/// deployed) and details for connecting to the chain API.
#[derive(Clone, Debug)]
pub struct ChainConf {
    /// The domain
    pub domain: HyperlaneDomain,
    /// Signer configuration for this chain
    pub signer: Option<SignerConf>,
    /// Number of blocks until finality
    pub finality_blocks: u32,
    /// Addresses of contracts on the chain
    pub addresses: CoreContractAddresses,
    /// The chain connection details
    pub connection: Option<ChainConnectionConf>,
    /// Configure chain-specific metrics information. This will automatically
    /// add all contract addresses but will not override any set explicitly.
    /// Use `metrics_conf()` to get the metrics.
    pub metrics_conf: PrometheusMiddlewareConf,
    /// Settings for event indexing
    pub index: IndexSettings,
}

/// A raw chain setup is a domain ID, an address on that chain (where the
/// mailbox is deployed) and details for connecting to the chain API.
#[derive(Debug, Deserialize)]
#[serde(rename_all = "camelCase")]
pub struct RawChainConf {
    name: Option<String>,
    domain: Option<StrOrInt>,
    pub(super) signer: Option<RawSignerConf>,
    finality_blocks: Option<StrOrInt>,
    addresses: Option<RawCoreContractAddresses>,
    #[serde(flatten, default)]
    connection: Option<RawChainConnectionConf>,
    // TODO: if people actually use the metrics conf we should also add a raw form.
    #[serde(default)]
    metrics_conf: Option<PrometheusMiddlewareConf>,
    #[serde(default)]
    index: Option<RawIndexSettings>,
}

impl FromRawConf<'_, RawChainConf> for ChainConf {
    fn from_config_filtered(
        raw: RawChainConf,
        cwp: &ConfigPath,
        _filter: (),
    ) -> ConfigResult<Self> {
        let mut err = ConfigParsingError::default();

        let connection = raw
            .connection
            .and_then(|r| r.parse_config(cwp).take_config_err(&mut err));

        let domain = connection
            .as_ref()
            .ok_or_else(|| eyre!("Missing `connection` configuration"))
            .take_err(&mut err, || cwp + "connection")
            .and_then(|c: &ChainConnectionConf| {
                let protocol = c.protocol();
                let domain_id = raw
                    .domain
                    .ok_or_else(|| eyre!("Missing `domain` configuration"))
                    .take_err(&mut err, || cwp + "domain")
                    .and_then(|r| {
                        r.try_into()
                            .context("Invalid domain id, expected integer")
                            .take_err(&mut err, || cwp + "domain")
                    });
                let name = raw
                    .name
                    .as_deref()
                    .ok_or_else(|| eyre!("Missing domain `name` configuration"))
                    .take_err(&mut err, || cwp + "name");
                HyperlaneDomain::from_config(domain_id?, name?, protocol)
                    .take_err(&mut err, || cwp.clone())
            });

        let addresses = raw
            .addresses
            .ok_or_else(|| eyre!("Missing `addresses` configuration for core contracts"))
            .take_err(&mut err, || cwp + "addresses")
            .and_then(|v| {
                v.parse_config(&cwp.join("addresses"))
                    .take_config_err(&mut err)
            });

        let signer = raw.signer.and_then(|v| -> Option<SignerConf> {
            v.parse_config(&cwp.join("signer"))
                .take_config_err(&mut err)
        });

        let finality_blocks = raw
            .finality_blocks
            .and_then(|v| {
                v.try_into()
                    .context("Invalid `finalityBlocks`, expected integer")
                    .take_err(&mut err, || cwp + "finality_blocks")
            })
            .unwrap_or(0);

        let index = raw
            .index
            .and_then(|v| v.parse_config(&cwp.join("index")).take_config_err(&mut err))
            .unwrap_or_default();

        let metrics_conf = raw.metrics_conf.unwrap_or_default();

        err.into_result()?;
        Ok(Self {
            connection,
            domain: domain.unwrap(),
            addresses: addresses.unwrap(),
            signer,
            finality_blocks,
            index,
            metrics_conf,
        })
    }
}

impl ChainConf {
    /// Get the chain connection config or generate an error
    pub fn connection(&self) -> Result<&ChainConnectionConf> {
        self.connection
            .as_ref()
            .ok_or_else(|| eyre!(
                "Missing chain configuration for {}; this includes protocol type and the connection information",
                self.domain.name()
            ))
    }

    /// Try to convert the chain settings into an HyperlaneProvider.
    pub async fn build_provider(
        &self,
        metrics: &CoreMetrics,
    ) -> Result<Box<dyn HyperlaneProvider>> {
        let ctx = "Building provider";
        match &self.connection()? {
            ChainConnectionConf::Ethereum(conf) => {
                let locator = self.locator(H256::zero());
                self.build_ethereum(conf, &locator, metrics, h_eth::HyperlaneProviderBuilder {})
                    .await
            }
            ChainConnectionConf::Fuel(_) => todo!(),
            ChainConnectionConf::Sealevel(_) => todo!(),
        }
        .context(ctx)
    }

    /// Try to convert the chain setting into a Mailbox contract
    pub async fn build_mailbox(&self, metrics: &CoreMetrics) -> Result<Box<dyn Mailbox>> {
        let ctx = "Building provider";
        let locator = self.locator(self.addresses.mailbox);

        match &self.connection()? {
            ChainConnectionConf::Ethereum(conf) => {
                self.build_ethereum(conf, &locator, metrics, h_eth::MailboxBuilder {})
                    .await
            }

            ChainConnectionConf::Fuel(conf) => {
                let wallet = self.fuel_signer().await.context(ctx)?;
                hyperlane_fuel::FuelMailbox::new(conf, locator, wallet)
                    .map(|m| Box::new(m) as Box<dyn Mailbox>)
                    .map_err(Into::into)
            }
            ChainConnectionConf::Sealevel(conf) => {
                let keypair = self.sealevel_signer().await.context(ctx)?;
                h_sealevel::SealevelMailbox::new(conf, locator, keypair)
                    .map(|m| Box::new(m) as Box<dyn Mailbox>)
                    .map_err(Into::into)
            }
        }
        .context(ctx)
    }

    /// Try to convert the chain settings into a message indexer
    pub async fn build_message_indexer(
        &self,
        metrics: &CoreMetrics,
    ) -> Result<Box<dyn MessageIndexer>> {
        let ctx = "Building delivery indexer";
        let locator = self.locator(self.addresses.mailbox);

        match &self.connection()? {
            ChainConnectionConf::Ethereum(conf) => {
                self.build_ethereum(
                    conf,
                    &locator,
                    metrics,
                    h_eth::MessageIndexerBuilder {
                        finality_blocks: self.finality_blocks,
                    },
                )
                .await
            }

            ChainConnectionConf::Fuel(_) => todo!(),
            ChainConnectionConf::Sealevel(conf) => {
                let indexer = Box::new(h_sealevel::SealevelMailboxIndexer::new(conf, locator)?);
                Ok(indexer as Box<dyn MessageIndexer>)
            }
        }
        .context(ctx)
    }

    /// Try to convert the chain settings into a delivery indexer
    pub async fn build_delivery_indexer(
        &self,
        metrics: &CoreMetrics,
    ) -> Result<Box<dyn Indexer<H256>>> {
        let ctx = "Building delivery indexer";
        let locator = self.locator(self.addresses.mailbox);

        match &self.connection()? {
            ChainConnectionConf::Ethereum(conf) => {
                self.build_ethereum(
                    conf,
                    &locator,
                    metrics,
                    h_eth::DeliveryIndexerBuilder {
                        finality_blocks: self.finality_blocks,
                    },
                )
                .await
            }

            ChainConnectionConf::Fuel(_) => todo!(),
            ChainConnectionConf::Sealevel(conf) => {
                let indexer = Box::new(h_sealevel::SealevelMailboxIndexer::new(conf, locator)?);
                Ok(indexer as Box<dyn Indexer<H256>>)
            }
        }
        .context(ctx)
    }

    /// Try to convert the chain setting into an interchain gas paymaster
    /// contract
    pub async fn build_interchain_gas_paymaster(
        &self,
        metrics: &CoreMetrics,
    ) -> Result<Box<dyn InterchainGasPaymaster>> {
        let ctx = "Building IGP";
        let locator = self.locator(self.addresses.interchain_gas_paymaster);

        match &self.connection()? {
            ChainConnectionConf::Ethereum(conf) => {
                self.build_ethereum(
                    conf,
                    &locator,
                    metrics,
                    h_eth::InterchainGasPaymasterBuilder {},
                )
                .await
            }

            ChainConnectionConf::Fuel(_) => todo!(),
            ChainConnectionConf::Sealevel(conf) => {
                let paymaster = Box::new(h_sealevel::SealevelInterchainGasPaymaster::new(
                    conf, locator,
                ));
                Ok(paymaster as Box<dyn InterchainGasPaymaster>)
            }
        }
        .context(ctx)
    }

    /// Try to convert the chain settings into a gas payment indexer
    pub async fn build_interchain_gas_payment_indexer(
        &self,
        metrics: &CoreMetrics,
    ) -> Result<Box<dyn Indexer<InterchainGasPayment>>> {
        let ctx = "Building IGP indexer";
        let locator = self.locator(self.addresses.interchain_gas_paymaster);

        match &self.connection()? {
            ChainConnectionConf::Ethereum(conf) => {
                self.build_ethereum(
                    conf,
                    &locator,
                    metrics,
                    h_eth::InterchainGasPaymasterIndexerBuilder {
                        mailbox_address: self.addresses.mailbox.into(),
                        finality_blocks: self.finality_blocks,
                    },
                )
                .await
            }

            ChainConnectionConf::Fuel(_) => todo!(),
            ChainConnectionConf::Sealevel(conf) => {
                let indexer = Box::new(h_sealevel::SealevelInterchainGasPaymasterIndexer::new(
                    conf, locator,
                ));
                Ok(indexer as Box<dyn Indexer<InterchainGasPayment>>)
            }
        }
        .context(ctx)
    }

    /// Try to convert the chain settings into a ValidatorAnnounce
    pub async fn build_validator_announce(
        &self,
        metrics: &CoreMetrics,
    ) -> Result<Box<dyn ValidatorAnnounce>> {
        let locator = self.locator(self.addresses.validator_announce);
        match &self.connection()? {
            ChainConnectionConf::Ethereum(conf) => {
                self.build_ethereum(conf, &locator, metrics, h_eth::ValidatorAnnounceBuilder {})
                    .await
            }

            ChainConnectionConf::Fuel(_) => todo!(),
            ChainConnectionConf::Sealevel(conf) => {
                let va = Box::new(h_sealevel::SealevelValidatorAnnounce::new(conf, locator));
                Ok(va as Box<dyn ValidatorAnnounce>)
            }
        }
        .context("Building ValidatorAnnounce")
    }

    /// Try to convert the chain setting into an InterchainSecurityModule
    /// contract
    pub async fn build_ism(
        &self,
        address: H256,
        metrics: &CoreMetrics,
    ) -> Result<Box<dyn InterchainSecurityModule>> {
        let ctx = "Building ISM";
        let locator = self.locator(address);

        match &self.connection()? {
            ChainConnectionConf::Ethereum(conf) => {
                self.build_ethereum(
                    conf,
                    &locator,
                    metrics,
                    h_eth::InterchainSecurityModuleBuilder {},
                )
                .await
            }

            ChainConnectionConf::Fuel(_) => todo!(),
            ChainConnectionConf::Sealevel(conf) => {
                let keypair = self.sealevel_signer().await.context(ctx)?;
                let ism = Box::new(h_sealevel::SealevelInterchainSecurityModule::new(
                    conf, locator, keypair,
                ));
                Ok(ism as Box<dyn InterchainSecurityModule>)
            }
        }
        .context(ctx)
    }

    /// Try to convert the chain setting into a Multisig Ism contract
    pub async fn build_multisig_ism(
        &self,
        address: H256,
        metrics: &CoreMetrics,
    ) -> Result<Box<dyn MultisigIsm>> {
        let ctx = "Building multisig ISM";
        let locator = self.locator(address);

        match &self.connection()? {
            ChainConnectionConf::Ethereum(conf) => {
                self.build_ethereum(conf, &locator, metrics, h_eth::MultisigIsmBuilder {})
                    .await
            }

            ChainConnectionConf::Fuel(_) => todo!(),
            ChainConnectionConf::Sealevel(conf) => {
                let keypair = self.sealevel_signer().await.context(ctx)?;
                let ism = Box::new(h_sealevel::SealevelMultisigIsm::new(conf, locator, keypair));
                Ok(ism as Box<dyn MultisigIsm>)
            }
        }
        .context(ctx)
    }

    /// Try to convert the chain setting into a RoutingIsm Ism contract
    pub async fn build_routing_ism(
        &self,
        address: H256,
        metrics: &CoreMetrics,
    ) -> Result<Box<dyn RoutingIsm>> {
        let ctx = "Building routing ISM";
        let locator = ContractLocator {
            domain: &self.domain,
            address,
        };

        match &self.connection()? {
            ChainConnectionConf::Ethereum(conf) => {
                self.build_ethereum(conf, &locator, metrics, h_eth::RoutingIsmBuilder {})
                    .await
            }

            ChainConnectionConf::Fuel(_) => todo!(),
            ChainConnectionConf::Sealevel(_) => {
                Err(eyre!("Sealevel does not support routing ISM yet")).context(ctx)
            }
        }
        .context(ctx)
    }

    /// Try to convert the chain setting into an AggregationIsm Ism contract
    pub async fn build_aggregation_ism(
        &self,
        address: H256,
        metrics: &CoreMetrics,
    ) -> Result<Box<dyn AggregationIsm>> {
        let ctx = "Building aggregation ISM";
        let locator = ContractLocator {
            domain: &self.domain,
            address,
        };

        match &self.connection()? {
            ChainConnectionConf::Ethereum(conf) => {
                self.build_ethereum(conf, &locator, metrics, h_eth::AggregationIsmBuilder {})
                    .await
            }

            ChainConnectionConf::Fuel(_) => todo!(),
            ChainConnectionConf::Sealevel(_) => {
<<<<<<< HEAD
                Err(eyre!("Sealevel does not support routing ISM yet")).context(ctx)
=======
                Err(eyre!("Sealevel does not support aggregation ISM yet")).context(ctx)
            }
        }
        .context(ctx)
    }

    /// Try to convert the chain setting into a CcipRead Ism contract
    pub async fn build_ccip_read_ism(
        &self,
        address: H256,
        metrics: &CoreMetrics,
    ) -> Result<Box<dyn CcipReadIsm>> {
        let ctx = "Building CcipRead ISM";
        let locator = ContractLocator {
            domain: &self.domain,
            address,
        };

        match &self.connection()? {
            ChainConnectionConf::Ethereum(conf) => {
                self.build_ethereum(conf, &locator, metrics, h_eth::CcipReadIsmBuilder {})
                    .await
            }

            ChainConnectionConf::Fuel(_) => todo!(),
            ChainConnectionConf::Sealevel(_) => {
                Err(eyre!("Sealevel does not support CCIP read ISM yet")).context(ctx)
>>>>>>> ed7569d1
            }
        }
        .context(ctx)
    }

    async fn signer<S: BuildableWithSignerConf>(&self) -> Result<Option<S>> {
        if let Some(conf) = &self.signer {
            Ok(Some(conf.build::<S>().await?))
        } else {
            Ok(None)
        }
    }

    async fn ethereum_signer(&self) -> Result<Option<h_eth::Signers>> {
        self.signer().await
    }

    async fn fuel_signer(&self) -> Result<fuels::prelude::WalletUnlocked> {
        self.signer().await.and_then(|opt| {
            opt.ok_or_else(|| eyre!("Fuel requires a signer to construct contract instances"))
        })
    }

    async fn sealevel_signer(&self) -> Result<Option<h_sealevel::Keypair>> {
        self.signer().await
    }

    /// Get a clone of the ethereum metrics conf with correctly configured
    /// contract information.
    fn metrics_conf(
        &self,
        agent_name: &str,
        signer: &Option<impl HyperlaneSigner>,
    ) -> PrometheusMiddlewareConf {
        let mut cfg = self.metrics_conf.clone();

        if cfg.chain.is_none() {
            cfg.chain = Some(ChainInfo {
                name: Some(self.domain.name().into()),
            });
        }

        if let Some(signer) = signer {
            cfg.wallets
                .entry(signer.eth_address().into())
                .or_insert_with(|| WalletInfo {
                    name: Some(agent_name.into()),
                });
        }

        let mut register_contract = |name: &str, address: H256, fns: HashMap<Vec<u8>, String>| {
            cfg.contracts
                .entry(address.into())
                .or_insert_with(|| ContractInfo {
                    name: Some(name.into()),
                    functions: fns
                        .into_iter()
                        .map(|s| (Selector::try_from(s.0).unwrap(), s.1))
                        .collect(),
                });
        };

        register_contract(
            "mailbox",
            self.addresses.mailbox,
            EthereumMailboxAbi::fn_map_owned(),
        );
        register_contract(
            "validator_announce",
            self.addresses.validator_announce,
            EthereumValidatorAnnounceAbi::fn_map_owned(),
        );
        register_contract(
            "igp",
            self.addresses.interchain_gas_paymaster,
            EthereumInterchainGasPaymasterAbi::fn_map_owned(),
        );

        cfg
    }

    fn locator(&self, address: H256) -> ContractLocator {
        ContractLocator {
            domain: &self.domain,
            address,
        }
    }

    async fn build_ethereum<B>(
        &self,
        conf: &h_eth::ConnectionConf,
        locator: &ContractLocator<'_>,
        metrics: &CoreMetrics,
        builder: B,
    ) -> Result<B::Output>
    where
        B: BuildableWithProvider + Sync,
    {
        let signer = self.ethereum_signer().await?;
        let metrics_conf = self.metrics_conf(metrics.agent_name(), &signer);
        let rpc_metrics = Some(metrics.json_rpc_client_metrics());
        let middleware_metrics = Some((metrics.provider_metrics(), metrics_conf));
        let res = builder
            .build_with_connection_conf(conf, locator, signer, rpc_metrics, middleware_metrics)
            .await;
        Ok(res?)
    }
}<|MERGE_RESOLUTION|>--- conflicted
+++ resolved
@@ -8,17 +8,10 @@
     ChainInfo, ContractInfo, PrometheusMiddlewareConf, WalletInfo,
 };
 use hyperlane_core::{
-<<<<<<< HEAD
-    config::*, AggregationIsm, ContractLocator, HyperlaneAbi, HyperlaneDomain,
-    HyperlaneDomainProtocol, HyperlaneProvider, HyperlaneSigner, IndexMode, Indexer,
-    InterchainGasPaymaster, InterchainGasPayment, InterchainSecurityModule, Mailbox,
-    MessageIndexer, MultisigIsm, RoutingIsm, ValidatorAnnounce, H160, H256,
-=======
     config::*, utils::hex_or_base58_to_h256, AggregationIsm, CcipReadIsm, ContractLocator,
     HyperlaneAbi, HyperlaneDomain, HyperlaneDomainProtocol, HyperlaneProvider, HyperlaneSigner,
     IndexMode, Indexer, InterchainGasPaymaster, InterchainGasPayment, InterchainSecurityModule,
     Mailbox, MessageIndexer, MultisigIsm, RoutingIsm, ValidatorAnnounce, H256,
->>>>>>> ed7569d1
 };
 use hyperlane_ethereum::{
     self as h_eth, BuildableWithProvider, EthereumInterchainGasPaymasterAbi, EthereumMailboxAbi,
@@ -120,23 +113,7 @@
                         )
                     })
                     .take_err(&mut err, path)
-<<<<<<< HEAD
-                    .and_then(|v| {
-                        // TODO this is sketchy
-                        if v.len() <= 42 {
-                            v.parse::<H160>().take_err(&mut err, path).map(Into::into)
-                        } else if v.starts_with("0x") {
-                            v.parse().take_err(&mut err, path)
-                        } else {
-                            bs58::decode(v)
-                                .into_vec()
-                                .take_err(&mut err, path)
-                                .map(|v| H256::from_slice(&v))
-                        }
-                    })
-=======
                     .and_then(|v| hex_or_base58_to_h256(&v).take_err(&mut err, path))
->>>>>>> ed7569d1
             }};
         }
 
@@ -624,9 +601,6 @@
 
             ChainConnectionConf::Fuel(_) => todo!(),
             ChainConnectionConf::Sealevel(_) => {
-<<<<<<< HEAD
-                Err(eyre!("Sealevel does not support routing ISM yet")).context(ctx)
-=======
                 Err(eyre!("Sealevel does not support aggregation ISM yet")).context(ctx)
             }
         }
@@ -654,7 +628,6 @@
             ChainConnectionConf::Fuel(_) => todo!(),
             ChainConnectionConf::Sealevel(_) => {
                 Err(eyre!("Sealevel does not support CCIP read ISM yet")).context(ctx)
->>>>>>> ed7569d1
             }
         }
         .context(ctx)
