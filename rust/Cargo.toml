--- conflicted
+++ resolved
@@ -3,22 +3,13 @@
 [workspace]
 
 members = [
+    "abacus-core",
     "abacus-base",
-<<<<<<< HEAD
-    "abacus-core",
-    "abacus-cli",
-=======
->>>>>>> 55c9750c
     "abacus-test",
+    "chains/abacus-ethereum",
     "agents/kathy",
+    "agents/validator",
     "agents/relayer",
-<<<<<<< HEAD
-    "agents/validator",
-    "chains/abacus-ethereum",
-    "ethers-prometheus",
-    "gelato",
-=======
     "ethers-prometheus",
     "utils/loop-control"
->>>>>>> 55c9750c
 ]