--- conflicted
+++ resolved
@@ -70,8 +70,6 @@
         destinationDomain: '*',
         recipientAddress: '*',
       },
-<<<<<<< HEAD
-=======
       {
         originDomain: [getDomainId(chainMetadata.bsctestnet)],
         senderAddress: [
@@ -82,7 +80,6 @@
         destinationDomain: '*',
         recipientAddress: '*',
       },
->>>>>>> 5299b77e
     ],
   },
   // Default policy is OnChainFeeQuoting
