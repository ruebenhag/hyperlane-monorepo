--- conflicted
+++ resolved
@@ -44,11 +44,7 @@
   validators,
   relayer: {
     default: {
-<<<<<<< HEAD
-      blacklist: [
-        ...releaseCandidateHelloworldMatchingList,
-        { recipientAddress: '0xBC3cFeca7Df5A45d61BC60E7898E63670e1654aE' },
-      ],
+      blacklist: releaseCandidateHelloworldMatchingList,
       gasPaymentEnforcement: [
         {
           type: GasPaymentEnforcementPolicyType.None,
@@ -59,11 +55,6 @@
           matchingList: interchainQueriesMatchingList,
         },
         {
-=======
-      blacklist: releaseCandidateHelloworldMatchingList,
-      gasPaymentEnforcement: {
-        policy: {
->>>>>>> f5d1fbbd
           type: GasPaymentEnforcementPolicyType.Minimum,
           payment: 1,
         },
@@ -103,14 +94,8 @@
           type: GasPaymentEnforcementPolicyType.Minimum,
           payment: 1, // require 1 wei
         },
-<<<<<<< HEAD
       ],
-      transactionGasLimit: BigInt(750000),
-=======
-        whitelist: interchainQueriesMatchingList,
-      },
       transactionGasLimit: 750000,
->>>>>>> f5d1fbbd
       // Skipping arbitrum because the gas price estimates are inclusive of L1
       // fees which leads to wildly off predictions.
       skipTransactionGasLimitFor: [chainMetadata.arbitrumgoerli.chainId],
