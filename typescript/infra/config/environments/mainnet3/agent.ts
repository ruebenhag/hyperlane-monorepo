--- conflicted
+++ resolved
@@ -133,22 +133,14 @@
     docker: {
       repo,
       // Includes Cosmos block-by-block indexing.
-<<<<<<< HEAD
-      tag: 'c2bf423-20240308-164604',
-=======
-      tag: 'ae0990a-20240313-215426',
->>>>>>> e33d1a77
+      tag: 'ae0990a-20240313-215426',
     },
     gasPaymentEnforcement: [
       // Temporary measure to ensure all inEVM warp route messages are delivered -
       // we saw some issues with IGP indexing.
       {
         type: GasPaymentEnforcementPolicyType.None,
-<<<<<<< HEAD
-        matchingList: routerMatchingList(injectiveInevmAddresses),
-=======
         matchingList: routerMatchingList(injectiveInevmInjAddresses),
->>>>>>> e33d1a77
       },
       ...gasPaymentEnforcement,
     ],
