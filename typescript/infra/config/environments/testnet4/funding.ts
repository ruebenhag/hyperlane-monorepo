--- conflicted
+++ resolved
@@ -33,12 +33,6 @@
     plumetestnet: '0.2',
     sepolia: '5',
     // Funder boosts itself upto 5x balance on L2 before dispersing funds
-<<<<<<< HEAD
-    arbitrumgoerli: '0.5',
-    optimismgoerli: '0.5',
-    polygonzkevmtestnet: '1',
-=======
->>>>>>> e33d1a77
     scrollsepolia: '1',
   },
   desiredKathyBalancePerChain: {
