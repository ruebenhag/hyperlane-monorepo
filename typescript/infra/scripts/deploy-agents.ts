import { ChainName } from '@abacus-network/sdk';
import { runAgentHelmCommand } from '../src/agents';
import { HelmCommand } from '../src/utils/helm';
import { getCoreEnvironmentConfig, getEnvironment } from './utils';

async function deploy() {
  const environment = await getEnvironment();
<<<<<<< HEAD
  const config = await getCoreEnvironmentConfig(environment);
  const domains = Object.keys(config.transactionConfigs) as ChainName[];
  await Promise.all(
    domains.map((name) => {
      return runAgentHelmCommand(
        HelmCommand.InstallOrUpgrade,
        config.agent,
        name,
        domains,
      );
    }),
  );
=======
  const agentConfig = await getAgentConfig(environment);
  const domainNames = await getDomainNames(environment);

  // We intentionally do not Promise.all here to avoid race conditions that could result
  // in attempting to create a user or key multiple times. This was found to happen in
  // situations where agents for different domains would share the same AWS user or
  // AWS KMS key.
  for (const name of domainNames) {
    await runAgentHelmCommand(
      HelmCommand.InstallOrUpgrade,
      agentConfig,
      name,
      domainNames,
    );
  }
>>>>>>> 30888396
}

deploy().then(console.log).catch(console.error);<|MERGE_RESOLUTION|>--- conflicted
+++ resolved
@@ -5,36 +5,21 @@
 
 async function deploy() {
   const environment = await getEnvironment();
-<<<<<<< HEAD
   const config = await getCoreEnvironmentConfig(environment);
   const domains = Object.keys(config.transactionConfigs) as ChainName[];
-  await Promise.all(
-    domains.map((name) => {
-      return runAgentHelmCommand(
-        HelmCommand.InstallOrUpgrade,
-        config.agent,
-        name,
-        domains,
-      );
-    }),
-  );
-=======
-  const agentConfig = await getAgentConfig(environment);
-  const domainNames = await getDomainNames(environment);
 
   // We intentionally do not Promise.all here to avoid race conditions that could result
   // in attempting to create a user or key multiple times. This was found to happen in
   // situations where agents for different domains would share the same AWS user or
   // AWS KMS key.
-  for (const name of domainNames) {
+  for (const name of domains) {
     await runAgentHelmCommand(
       HelmCommand.InstallOrUpgrade,
-      agentConfig,
+      config.agent,
       name,
-      domainNames,
+      domains,
     );
   }
->>>>>>> 30888396
 }
 
 deploy().then(console.log).catch(console.error);