--- conflicted
+++ resolved
@@ -1,20 +1,11 @@
-<<<<<<< HEAD
+import { ethers } from 'hardhat';
+
 import { initHardhatMultiProvider } from '@abacus-network/deploy/dist/src/utils';
 import { AbacusCore, AbacusGovernance } from '@abacus-network/sdk';
-import { ethers } from 'hardhat';
-=======
-import {
-  AbacusCore,
-  AbacusGovernance,
-  coreAddresses,
-  governanceAddresses,
-} from '@abacus-network/sdk';
 
->>>>>>> a424371e
 import { AbacusCoreGovernor, CoreViolationType } from '../src/core';
+
 import { getCoreEnvironmentConfig, getEnvironment } from './utils';
-
-import { getCoreConfig, getEnvironment, registerMultiProvider } from './utils';
 
 async function main() {
   const [signer] = await ethers.getSigners();
