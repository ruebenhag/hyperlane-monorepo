{
  "name": "@abacus-network/deploy",
  "description": "Deploy tools for the Abacus network",
  "version": "0.2.1-alpha2",
  "dependencies": {
<<<<<<< HEAD
    "@abacus-network/core": "^0.2.1-alpha2",
    "@abacus-network/sdk": "^0.2.1-alpha2",
    "@abacus-network/utils": "^0.2.1-alpha2",
=======
    "@abacus-network/core": "^0.1.1",
    "@abacus-network/sdk": "^0.1.1",
    "@abacus-network/utils": "^0.1.1",
    "@types/debug": "^4.1.7",
    "@types/yargs": "^17.0.10",
>>>>>>> fbeeb65e
    "axios": "^0.21.3",
    "debug": "^4.3.4",
    "yargs": "^17.4.1"
  },
  "devDependencies": {
    "@types/node": "^16.9.1",
    "ethers": "^5.4.7",
    "ts-node": "^10.8.0",
    "typescript": "^4.7.2"
  },
  "homepage": "https://www.useabacus.network",
  "keywords": [
    "Abacus",
    "Typescript",
    "Deployment"
  ],
  "license": "Apache-2.0",
  "main": "dist/src/index.js",
  "prepublish": "yarn build",
  "repository": "https://github.com/abacus-network/abacus-monorepo",
  "scripts": {
    "build": "tsc",
    "check": "tsc --noEmit",
    "prettier": "prettier --write ./src"
  },
  "types": "dist/src/index.d.ts",
  "files": [
    "/dist"
  ]
}<|MERGE_RESOLUTION|>--- conflicted
+++ resolved
@@ -3,17 +3,11 @@
   "description": "Deploy tools for the Abacus network",
   "version": "0.2.1-alpha2",
   "dependencies": {
-<<<<<<< HEAD
     "@abacus-network/core": "^0.2.1-alpha2",
     "@abacus-network/sdk": "^0.2.1-alpha2",
     "@abacus-network/utils": "^0.2.1-alpha2",
-=======
-    "@abacus-network/core": "^0.1.1",
-    "@abacus-network/sdk": "^0.1.1",
-    "@abacus-network/utils": "^0.1.1",
     "@types/debug": "^4.1.7",
     "@types/yargs": "^17.0.10",
->>>>>>> fbeeb65e
     "axios": "^0.21.3",
     "debug": "^4.3.4",
     "yargs": "^17.4.1"
