--- conflicted
+++ resolved
@@ -1,14 +1,8 @@
-<<<<<<< HEAD
+import { ethers } from 'ethers';
+
 import { ChainName, ProxiedAddress } from '@abacus-network/sdk';
 import { types } from '@abacus-network/utils';
-import { ethers } from 'ethers';
-=======
-import { ethers } from 'ethers';
 
-import { ProxiedAddress } from '@abacus-network/sdk';
-import { types } from '@abacus-network/utils';
-
->>>>>>> a424371e
 import { CheckerViolation } from './config';
 
 export class ProxiedContract<T extends ethers.Contract> {
