--- conflicted
+++ resolved
@@ -1,18 +1,7 @@
 import {
-<<<<<<< HEAD
-  XAppConnectionManager,
-  XAppConnectionManager__factory,
-} from '@abacus-network/apps';
-import {
-  Inbox,
-=======
   AbacusConnectionManager,
   AbacusConnectionManager__factory,
-  UpgradeBeaconController,
-  UpgradeBeaconController__factory,
-  OutboxValidatorManager,
-  OutboxValidatorManager__factory,
->>>>>>> c7fa1272
+  Inbox,
   InboxValidatorManager,
   InboxValidatorManager__factory,
   Inbox__factory,
@@ -22,6 +11,8 @@
   OutboxValidatorManager,
   OutboxValidatorManager__factory,
   Outbox__factory,
+  UpgradeBeaconController,
+  UpgradeBeaconController__factory
 } from '@abacus-network/core';
 import { types } from '@abacus-network/utils';
 import { IAbacusContracts } from '../contracts';
@@ -30,21 +21,18 @@
   Connection,
   ProxiedAddress,
   RemoteChainSubsetMap,
-  Remotes,
+  Remotes
 } from '../types';
 import { objMap } from '../utils';
 
-type MailboxAddresses = ProxiedAddress & { validatorManager: types.Address };
+export type MailboxAddresses = ProxiedAddress & {
+  validatorManager: types.Address;
+};
 
-<<<<<<< HEAD
 // Deploy/Hardhat should generate this as JSON
 export type CoreContractAddresses<N extends ChainName, L extends N> = {
-  xAppConnectionManager: types.Address;
-=======
-export type CoreContractAddresses = {
   upgradeBeaconController: types.Address;
   abacusConnectionManager: types.Address;
->>>>>>> c7fa1272
   interchainGasPaymaster: types.Address;
   outbox: MailboxAddresses;
   inboxes: RemoteChainSubsetMap<N, L, MailboxAddresses>;
@@ -61,7 +49,8 @@
 };
 
 type CoreContractSchema<N extends ChainName, L extends N> = {
-  xAppConnectionManager: XAppConnectionManager;
+  abacusConnectionManager: AbacusConnectionManager;
+  upgradeBeaconController: UpgradeBeaconController;
   outbox: OutboxContracts;
   inboxes: RemoteChainSubsetMap<N, L, InboxContracts>;
   interchainGasPaymaster: InterchainGasPaymaster;
@@ -73,15 +62,15 @@
   outboxValidatorManager: OutboxValidatorManager__factory.connect,
   inbox: Inbox__factory.connect,
   inboxValidatorManager: InboxValidatorManager__factory.connect,
-  xAppConnectionManager: XAppConnectionManager__factory.connect,
+  abacusConnectionManager: AbacusConnectionManager__factory.connect,
+  upgradeBeaconController: UpgradeBeaconController__factory.connect,
 };
 
 export class CoreContracts<N extends ChainName = ChainName, L extends N = N>
   implements IAbacusContracts<CoreContractSchema<N, L>>
 {
-  contracts: CoreContractSchema<N, L>;
+  readonly contracts: CoreContractSchema<N, L>;
 
-<<<<<<< HEAD
   constructor(addresses: CoreContractAddresses<N, L>, connection: Connection) {
     const factories = coreFactories;
     this.contracts = {
@@ -103,25 +92,23 @@
         addresses.interchainGasPaymaster,
         connection,
       ),
-      xAppConnectionManager: factories.xAppConnectionManager(
-        addresses.xAppConnectionManager,
+      abacusConnectionManager: factories.abacusConnectionManager(
+        addresses.abacusConnectionManager,
+        connection,
+      ),
+      upgradeBeaconController: factories.upgradeBeaconController(
+        addresses.upgradeBeaconController,
         connection,
       ),
     };
-=======
-  get abacusConnectionManager(): AbacusConnectionManager {
-    return AbacusConnectionManager__factory.connect(
-      this.addresses.abacusConnectionManager,
-      this.connection,
-    );
->>>>>>> c7fa1272
   }
 
   reconnect(connection: Connection) {
     this.contracts.outbox.outbox.connect(connection);
     this.contracts.outbox.validatorManager.connect(connection);
     this.contracts.interchainGasPaymaster.connect(connection);
-    this.contracts.xAppConnectionManager.connect(connection);
+    this.contracts.abacusConnectionManager.connect(connection);
+    this.contracts.upgradeBeaconController.connect(connection);
     objMap(this.contracts.inboxes, (_, inboxContracts) => {
       inboxContracts.inbox.connect(connection);
       inboxContracts.validatorManager.connect(connection);
