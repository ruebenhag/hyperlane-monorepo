<<<<<<< HEAD
import type {
  DispatchEvent,
  ProcessEvent,
} from '@abacus-network/core/dist/contracts/Mailbox';
=======
import type { ProcessEvent } from '@hyperlane-xyz/core/dist/contracts/Inbox';
import type { DispatchEvent } from '@hyperlane-xyz/core/dist/contracts/Outbox';
>>>>>>> 03b2e4c5

import { Annotated } from '../events';

export { DispatchEvent, ProcessEvent };

export type HyperlaneLifecyleEvent = ProcessEvent | DispatchEvent;

export type AnnotatedDispatch = Annotated<DispatchEvent>;
export type AnnotatedProcess = Annotated<ProcessEvent>;

export type AnnotatedLifecycleEvent = AnnotatedDispatch | AnnotatedProcess;<|MERGE_RESOLUTION|>--- conflicted
+++ resolved
@@ -1,12 +1,7 @@
-<<<<<<< HEAD
 import type {
   DispatchEvent,
   ProcessEvent,
-} from '@abacus-network/core/dist/contracts/Mailbox';
-=======
-import type { ProcessEvent } from '@hyperlane-xyz/core/dist/contracts/Inbox';
-import type { DispatchEvent } from '@hyperlane-xyz/core/dist/contracts/Outbox';
->>>>>>> 03b2e4c5
+} from '@hyperlane-xyz/core/dist/contracts/Mailbox';
 
 import { Annotated } from '../events';
 
