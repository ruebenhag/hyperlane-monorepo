<<<<<<< HEAD
=======
import { Result } from '@ethersproject/abi';
import { TransactionReceipt } from '@ethersproject/abstract-provider';

>>>>>>> a424371e
import {
  TypedEvent,
  TypedEventFilter,
} from '@abacus-network/core/dist/commons';
<<<<<<< HEAD
import { Result } from '@ethersproject/abi';
import { TransactionReceipt } from '@ethersproject/abstract-provider';
import { domains } from './domains';
import { MultiProvider } from './provider';
import { ChainName } from './types';
=======

import { MultiProvider } from './provider';
import { Domain, NameOrDomain } from './types';
>>>>>>> a424371e

export class Annotated<U extends Result, T extends TypedEvent<U>> {
  readonly domain: number;
  readonly eventName?: string;
  readonly event: T;
  readonly receipt: TransactionReceipt;
  constructor(
    domain: number,
    receipt: TransactionReceipt,
    event: T,
    callerKnowsWhatTheyAreDoing = false,
  ) {
    if (!callerKnowsWhatTheyAreDoing) {
      throw new Error('Please instantiate using fromEvent or fromEvents');
    }

    this.domain = domain;
    this.receipt = receipt;
    this.eventName = event.eventSignature?.split('(')[0];
    this.event = event;
  }

  static async fromEvent<U extends Result, T extends TypedEvent<U>>(
    domain: number,
    event: T,
  ): Promise<Annotated<U, T>> {
    const receipt = await event.getTransactionReceipt();
    return new Annotated(domain, receipt, event, true);
  }

  static async fromEvents<U extends Result, T extends TypedEvent<U>>(
    domain: number,
    events: T[],
  ): Promise<Annotated<U, T>[]> {
    return Promise.all(
      events.map(async (event) => Annotated.fromEvent(domain, event)),
    );
  }

  get contractAddress(): string {
    // ok to use ! assertion here as we assume that the event is in the receipt
    const address = this.receipt.logs.find(
      (log) => log.logIndex === this.event.logIndex,
    )?.address;
    if (!address)
      throw new Error('Missing receipt. Class is in an inconsistent state');
    return address;
  }

  get transactionHash(): string {
    return this.receipt.transactionHash;
  }

  get blockNumber(): number {
    return this.receipt.blockNumber;
  }

  get blockHash(): string {
    return this.receipt.blockHash;
  }
}

// specifies an interface shared by the TS generated contracts
export interface TSContract<T extends Result, U> {
  queryFilter(
    event: TypedEventFilter<T, U>,
    fromBlockOrBlockhash?: number | undefined,
    toBlock?: number | undefined,
  ): Promise<Array<TypedEvent<T & U>>>;
}

export async function queryAnnotatedEvents<T extends Result, U>(
  multiprovider: MultiProvider<any>,
  network: ChainName,
  contract: TSContract<T, U>,
  filter: TypedEventFilter<T, U>,
  startBlock?: number,
  endBlock?: number,
): Promise<Array<Annotated<T, TypedEvent<T & U>>>> {
  const events = await getEvents(
    multiprovider,
    network,
    contract,
    filter,
    startBlock,
    endBlock,
  );
  return Annotated.fromEvents(domains[network].id, events);
}

export async function findAnnotatedSingleEvent<T extends Result, U>(
  multiprovider: MultiProvider<any>,
  network: ChainName,
  contract: TSContract<T, U>,
  filter: TypedEventFilter<T, U>,
  startBlock?: number,
): Promise<Array<Annotated<T, TypedEvent<T & U>>>> {
  const events = await findEvent(
    multiprovider,
    network,
    contract,
    filter,
    startBlock,
  );
  return Annotated.fromEvents(domains[network].id, events);
}

export async function getEvents<T extends Result, U>(
  multiprovider: MultiProvider<any>,
  network: ChainName,
  contract: TSContract<T, U>,
  filter: TypedEventFilter<T, U>,
  startBlock?: number,
  endBlock?: number,
): Promise<Array<TypedEvent<T & U>>> {
  const domain = domains[network];
  if (domain.paginate) {
    return getPaginatedEvents(
      multiprovider,
      network,
      contract,
      filter,
      startBlock,
      endBlock,
    );
  }
  return contract.queryFilter(filter, startBlock, endBlock);
}

export async function findEvent<T extends Result, U>(
  multiprovider: MultiProvider<any>,
  network: ChainName,
  contract: TSContract<T, U>,
  filter: TypedEventFilter<T, U>,
  startBlock?: number,
): Promise<Array<TypedEvent<T & U>>> {
  const domain = domains[network];
  if (domain.paginate) {
    return findFromPaginatedEvents(
      multiprovider,
      network,
      contract,
      filter,
      startBlock,
    );
  }
  return contract.queryFilter(filter, startBlock);
}

async function getPaginatedEvents<T extends Result, U>(
  multiprovider: MultiProvider<any>,
  network: ChainName,
  contract: TSContract<T, U>,
  filter: TypedEventFilter<T, U>,
  startBlock?: number,
  endBlock?: number,
): Promise<Array<TypedEvent<T & U>>> {
  const domain = domains[network];
  if (!domain.paginate) {
    throw new Error('Domain need not be paginated');
  }
  // get the first block by params
  // or domain deployment block
  const firstBlock = startBlock
    ? Math.max(startBlock, domain.paginate.from)
    : domain.paginate.from;
  // get the last block by params
  // or current block number
  let lastBlock;
  if (!endBlock) {
    const provider = multiprovider.getDomainConnection(network).provider!;
    lastBlock = await provider.getBlockNumber();
  } else {
    lastBlock = endBlock;
  }
  // query domain pagination limit at a time, concurrently
  const eventArrayPromises = [];
  for (
    let from = firstBlock;
    from <= lastBlock;
    from += domain.paginate.blocks
  ) {
    const nextFrom = from + domain.paginate.blocks;
    const to = Math.min(nextFrom, lastBlock);
    const eventArrayPromise = contract.queryFilter(filter, from, to);
    eventArrayPromises.push(eventArrayPromise);
  }
  // await promises & concatenate results
  const eventArrays = await Promise.all(eventArrayPromises);
  let events: Array<TypedEvent<T & U>> = [];
  for (const eventArray of eventArrays) {
    events = events.concat(eventArray);
  }
  return events;
}

async function findFromPaginatedEvents<T extends Result, U>(
  multiprovider: MultiProvider<any>,
  network: ChainName,
  contract: TSContract<T, U>,
  filter: TypedEventFilter<T, U>,
  startBlock?: number,
  endBlock?: number,
): Promise<Array<TypedEvent<T & U>>> {
  const domain = domains[network];
  if (!domain.paginate) {
    throw new Error('Domain need not be paginated');
  }
  // get the first block by params
  // or domain deployment block
  const firstBlock = startBlock
    ? Math.max(startBlock, domain.paginate.from)
    : domain.paginate.from;
  // get the last block by params
  // or current block number
  let lastBlock;
  if (!endBlock) {
    const provider = multiprovider.getDomainConnection(network).provider!;
    lastBlock = await provider.getBlockNumber();
  } else {
    lastBlock = endBlock;
  }
  // query domain pagination limit at a time, concurrently
  // eslint-disable-next-line for-direction
  for (let end = lastBlock; end > firstBlock; end -= domain.paginate.blocks) {
    const nextEnd = end - domain.paginate.blocks;
    const from = Math.max(nextEnd, firstBlock);
    const queriedEvents = await contract.queryFilter(filter, from, end);
    if (queriedEvents.length > 0) {
      return queriedEvents;
    }
  }
  return [];
}<|MERGE_RESOLUTION|>--- conflicted
+++ resolved
@@ -1,24 +1,14 @@
-<<<<<<< HEAD
-=======
 import { Result } from '@ethersproject/abi';
 import { TransactionReceipt } from '@ethersproject/abstract-provider';
 
->>>>>>> a424371e
 import {
   TypedEvent,
   TypedEventFilter,
 } from '@abacus-network/core/dist/commons';
-<<<<<<< HEAD
-import { Result } from '@ethersproject/abi';
-import { TransactionReceipt } from '@ethersproject/abstract-provider';
+
 import { domains } from './domains';
 import { MultiProvider } from './provider';
 import { ChainName } from './types';
-=======
-
-import { MultiProvider } from './provider';
-import { Domain, NameOrDomain } from './types';
->>>>>>> a424371e
 
 export class Annotated<U extends Result, T extends TypedEvent<U>> {
   readonly domain: number;
