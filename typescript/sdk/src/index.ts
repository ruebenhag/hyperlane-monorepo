--- conflicted
+++ resolved
@@ -53,18 +53,8 @@
   HyperlaneCore,
   CoreContractsMap,
   DispatchedMessage,
-<<<<<<< HEAD
-} from './core/AbacusCore';
+} from './core/HyperlaneCore';
 export { CoreContracts, coreFactories } from './core/contracts';
-=======
-} from './core/HyperlaneCore';
-export {
-  CoreContracts,
-  coreFactories,
-  InboxContracts,
-  OutboxContracts,
-} from './core/contracts';
->>>>>>> 03b2e4c5
 export {
   HyperlaneLifecyleEvent,
   AnnotatedDispatch,
@@ -99,15 +89,7 @@
 export {
   CoreConfig,
   CoreViolationType,
-<<<<<<< HEAD
-  AbacusConnectionManagerViolationType,
-=======
-  ValidatorManagerConfig,
-  ValidatorManagerViolation,
-  EnrolledInboxesViolation,
-  ConnectionManagerViolation,
   ConnectionManagerViolationType,
->>>>>>> 03b2e4c5
   EnrolledValidatorsViolation,
 } from './deploy/core/types';
 export { HyperlaneDeployer } from './deploy/HyperlaneDeployer';
